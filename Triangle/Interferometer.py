--- conflicted
+++ resolved
@@ -1,1070 +1,1067 @@
-import logging
-
-<<<<<<< HEAD
-# to mute the warnings of lal
-import warnings
-warnings.filterwarnings("ignore", "Wswiglal-redir-stdio")
-import lal
-
-import matplotlib.pyplot as plt
-=======
->>>>>>> 1c9d4d6f
-import numpy as np
-
-from Triangle.Constants import *
-from Triangle.Data import *
-from Triangle.FFTTools import *
-from Triangle.GW import *
-from Triangle.Noise import *
-from Triangle.Offset import *
-from Triangle.Orbit import *
-from Triangle.Plot import *
-
-logger = logging.getLogger(__name__)
-
-
-class Interferometers:
-    r"""
-    Initialize the Interferometer simulation.
-    Parameters:
-        fsample (int): Sampling frequency in Hz. Default is 4.
-        size (int): Size of the data. Default is 40000.
-        t0 (float): Start time of the simulation. Default is 0.
-        time_frame (str): Time frame for the simulation, either 'ProperTime' or 'ClockTime'. Default is 'ProperTime'.
-        garbage_time1 (float): Initial garbage time. Default is 0.
-        garbage_time2 (float): Final garbage time. Default is 0.
-        telemetry_downsample (int or None): Downsampling factor for telemetry. Default is None.
-        aafilter_coef (list): Anti-aliasing filter coefficients for downsampling. Default is [240, 1.1, 2.9].
-        detrend_order (int or None): Order of the detrending polynomial. Default is None.
-        acc_noise (bool): Flag to include accelerometer noise. Default is True.
-        ro_noise (bool): Flag to include readout noise. Default is True.
-        laser_noise (bool): Flag to include laser noise. Default is True.
-        ob_noise (bool): Flag to include optical bench noise. Default is True.
-        clock_noise (bool): Flag to include clock noise. Default is True.
-        bl_noise (bool): Flag to include baseline noise. Default is True.
-        ranging_noise (bool): Flag to include ranging noise. Default is True.
-        op_noise (bool): Flag to include optical path noise. Default is True.
-        modulation_noise (bool): Flag to include modulation noise. Default is True.
-        noise_class (object or None): Class for noise settings. Default is None.
-        offset_class (object or None): Class for offset settings. Default is None.
-        orbit_class (object or None): Class for orbit settings. Default is None.
-        gw_class (object or None): Class for gravitational wave settings. Default is None.
-        modulation_freqs (dict or None): Dictionary of modulation frequencies. Default is None.
-        fplan (dict or None): Frequency plan settings. Default is None.
-        order (int): Interpolation order. Default is 31.
-        pool (object or None): Multiprocessing pool. Default is None.
-        clean_memory (bool): Flag to clean memory after simulation. Default is True.
-    """
-
-    def __init__(
-        self,
-        # size of data
-        fsample=4,
-        size=40000,
-        # the start time of simulation
-        t0=0,
-        time_frame="ProperTime",
-        garbage_time1=0.,
-        garbage_time2=0.,
-        telemetry_downsample=None,
-        aafilter_coef=[240, 1.1, 2.9],  # downsampling filter used for 16Hz -> 4Hz
-        detrend_order=None,
-        # noise flags
-        acc_noise=True,
-        ro_noise=True,
-        laser_noise=True,
-        ob_noise=True,
-        clock_noise=True,
-        bl_noise=True,
-        ranging_noise=True,
-        op_noise=True,
-        modulation_noise=True,
-        # noise, offset, orbit settings
-        noise_class=None,
-        offset_class=None,
-        orbit_class=None,
-        gw_class=None,
-        # modulation freqs
-        modulation_freqs=modulation_freqs,
-        # fplan setting
-        fplan=fplan,
-        # interpolation order
-        order=31,
-        # multiprocessing
-        pool=None,
-        # clean memory flag
-        clean_memory=True,
-    ):
-        # basic settings
-        self.fsample = fsample
-        self.size = size
-        logger.info("Simulating data with sampling frequency " + str(self.fsample) + " Hz.")
-        logger.info("size = " + str(size))
-
-        self.garbage_time1 = garbage_time1
-        self.garbage_time2 = garbage_time2
-        self.telemetry_downsample = telemetry_downsample
-        self.aafilter_coef = aafilter_coef
-        self.detrend_order = detrend_order
-        self.order = order
-        self.pool = pool
-        self.modulation_freqs = MOSADict(modulation_freqs)
-
-        if fplan is None:
-            self.fplan_flag = False
-        elif isinstance(fplan, dict) or isinstance(fplan, MOSADict):
-            self.fplan_flag = True
-            self.fplan = fplan
-            logger.info("Set frequency plan.")
-        else:
-            raise ValueError("fplan should be None or dictionary.")
-
-        # allocate times
-        self.t0 = t0
-        self.proper_time = None
-        self.total_clock_deviation = None
-        self.total_clock_freq_deviation = None
-        self.proper_wrt_measured_time = None
-        if time_frame in ["ClockTime", "ProperTime"]:
-            self.time_frame = time_frame
-        else:
-            raise NotImplementedError("time frame not implemented.")
-        logger.info("time frame is " + self.time_frame)
-
-        # allocate offsets
-        self.offset_class = offset_class
-        self.clock_offset = None
-        self.clock_freq_offset = None
-        self.laser_offset = None  # the carrier laser offset, capital O term, or \nu^o_c
-        self.laser_offset_sb = None  # the modulated laser offset, \nu^o_sb
-
-        # allocate noises
-        # the units of noise asds should be [ffd]
-        self.noise_class = noise_class
-        self.acc_noise_flag = acc_noise
-        self.ro_noise_flag = ro_noise
-        self.laser_noise_flag = laser_noise
-        self.ob_noise_flag = ob_noise
-        self.clock_noise_flag = clock_noise
-        self.bl_noise_flag = bl_noise
-        self.ranging_noise_flag = ranging_noise
-        self.op_noise_flag = op_noise
-        self.modulation_noise_flag = modulation_noise
-        self.BasicNoise = {}
-        if acc_noise:
-            self.BasicNoise["acc_noise"] = None
-        if ro_noise:
-            self.BasicNoise["ro_sci_c_noise"] = None
-            self.BasicNoise["ro_sci_sb_noise"] = None
-            self.BasicNoise["ro_ref_c_noise"] = None
-            self.BasicNoise["ro_ref_sb_noise"] = None
-            self.BasicNoise["ro_tm_c_noise"] = None
-        if laser_noise:
-            self.BasicNoise["laser_noise"] = None
-        if ob_noise:
-            self.BasicNoise["ob_noise"] = None
-        if clock_noise:
-            self.BasicNoise["clock_noise"] = None
-        if bl_noise:
-            self.BasicNoise["bl_noise"] = None
-        if ranging_noise:
-            self.BasicNoise["ranging_noise"] = None
-        if op_noise:
-            self.BasicNoise["op_sci_local_noise"] = None
-            self.BasicNoise["op_sci_distant_noise"] = None
-            self.BasicNoise["op_ref_local_noise"] = None
-            self.BasicNoise["op_ref_adjacent_noise"] = None
-            self.BasicNoise["op_tm_local_noise"] = None
-            self.BasicNoise["op_tm_adjacent_noise"] = None
-        if modulation_noise:
-            self.BasicNoise["modulation_noise"] = None
-        logger.info("Noise types:")
-        for key in self.BasicNoise.keys():
-            logger.info("\t" + key)
-
-        # set GW
-        if gw_class is None:
-            logger.info("No GW signal.")
-            self.gw_flag = False
-        else:
-            logger.info("The simulation contains GW signal.")
-            self.gw_class = gw_class
-            self.gw_flag = True
-
-        # allocate delays
-        self.orbit_class = orbit_class
-        self.ppr = None
-        self.dppr = None
-        self.mpr = None
-
-        # allocate ifo measurements
-        self.sci_c_ifo = dict(offset=None, fluctuation=None, total=None)
-        self.sci_sb_ifo = dict(offset=None, fluctuation=None, total=None)
-        self.ref_c_ifo = dict(offset=None, fluctuation=None, total=None)
-        self.ref_sb_ifo = dict(offset=None, fluctuation=None, total=None)
-        self.tm_c_ifo = dict(offset=None, fluctuation=None, total=None)
-        #         self.tm_sb_ifo = dict(offset=None, fluctuation=None, total=None)
-
-        # set clean memory flag
-        self.clean_memory = clean_memory
-
-    def SimulateProperTimes(self):
-        """
-        Simulates the proper times for the spacecraft (SC) in the interferometer.
-        This method generates uniform and universal proper times for all spacecraft
-        and stores them in a dictionary. It also calculates the TCB (Barycentric Coordinate Time)
-        with respect to the proper times, which is used to calculate gravitational wave (GW) responses.
-        Attributes:
-            proper_time (SCDict): A dictionary containing the proper times for each spacecraft.
-            tcb_time (dict): A dictionary containing the TCB times for each spacecraft.
-        Logs:
-            Logs the start and completion of the proper time generation process.
-        """
-        logger.info("Generating proper times.")
-
-        # Proper times are set to be uniform and universal for all SCs
-        time = np.arange(self.size) / self.fsample + self.t0
-
-        self.proper_time = {}
-        for label in SC_labels:
-            self.proper_time[label] = time
-        self.proper_time = SCDict(self.proper_time)
-
-        # get tcb wrt proper times, used to calculate GW responses
-        self.tcb_time = assign_function_for_SCs(functions=self.orbit_class.TCBinTPSfunctions, proper_time=self.proper_time)
-
-        logger.info("Proper time generated.")
-
-    def SimulateProperRanges(self):
-        """
-        Simulates the proper ranges for the interferometer.
-
-        This method generates the proper delays using the unperturbed proper
-        time delays (ppr) and their derivatives (dppr). These values are
-        assumed to be already converted to the proper times of the spacecraft (SCs).
-
-        The method performs the following steps:
-        1. Logs the start of proper delay generation.
-        2. Assigns the proper time delays (ppr) using the orbit class's PPR functions.
-        3. Assigns the derivative of proper time delays (dppr) using the orbit class's DPPR functions.
-        4. Copies the proper time delays (ppr) to the member variable `mpr`.
-        5. Logs the completion of proper delay generation.
-
-        The generated delays are stored in the instance variables `ppr`, `dppr`, and `mpr`.
-
-        Returns:
-            None
-        """
-        # Delays are performed using the unperturbed ppr i.e. d^o(\tau)
-        # these values are assumed to be already converted to the proper times of SCs
-        logger.info("Generating proper delays.")
-        self.ppr = assign_function_for_MOSAs(functions=self.orbit_class.PPRfunctions(), proper_time=self.proper_time)
-        self.dppr = assign_function_for_MOSAs(functions=self.orbit_class.DPPRfunctions(), proper_time=self.proper_time)
-        self.mpr = self.ppr.copy()
-        logger.info("Proper delays generated.")
-
-    def SimulateBasicNoise(self):
-        """
-        noises are generated and converted to the units used in the measurement equations.
-        NOTE: the unit of noise asds should be ffd
-        """
-        logger.info("Generating basic instrumental noises.")
-
-        if self.acc_noise_flag:
-            self.BasicNoise["acc_noise"] = assign_noise_for_MOSAs(self.noise_class.PSD_ACC, fsample=self.fsample, size=self.size)
-
-        if self.ro_noise_flag:
-            # readout noises are converted to freq unit
-            self.BasicNoise["ro_sci_c_noise"] = (
-                assign_noise_for_MOSAs(
-                    lambda f: self.noise_class.PSD_RO(f, sro=SRO_SCI_C_nominal),
-                    fsample=self.fsample,
-                    size=self.size,
-                )
-                * F_LASER
-            )
-            self.BasicNoise["ro_sci_sb_noise"] = (
-                assign_noise_for_MOSAs(
-                    lambda f: self.noise_class.PSD_RO(f, sro=SRO_SCI_SB_nominal),
-                    fsample=self.fsample,
-                    size=self.size,
-                )
-                * F_LASER
-            )
-            if SRO_REF_C_nominal == 0.0:
-                self.BasicNoise["ro_ref_c_noise"] = assign_noise_for_MOSAs(np.zeros(self.size), self.fsample, self.size)
-            else:
-                self.BasicNoise["ro_ref_c_noise"] = (
-                    assign_noise_for_MOSAs(
-                        lambda f: self.noise_class.PSD_RO(f, sro=SRO_REF_C_nominal),
-                        fsample=self.fsample,
-                        size=self.size,
-                    )
-                    * F_LASER
-                )
-            if SRO_REF_SB_nominal == 0.0:
-                self.BasicNoise["ro_ref_sb_noise"] = assign_noise_for_MOSAs(np.zeros(self.size), self.fsample, self.size)
-            else:
-                self.BasicNoise["ro_ref_sb_noise"] = (
-                    assign_noise_for_MOSAs(
-                        lambda f: self.noise_class.PSD_RO(f, sro=SRO_REF_SB_nominal),
-                        fsample=self.fsample,
-                        size=self.size,
-                    )
-                    * F_LASER
-                )
-            if SRO_TM_C_nominal == 0.0:
-                self.BasicNoise["ro_tm_c_noise"] = assign_noise_for_MOSAs(np.zeros(self.size), self.fsample, self.size)
-            else:
-                self.BasicNoise["ro_tm_c_noise"] = (
-                    assign_noise_for_MOSAs(
-                        lambda f: self.noise_class.PSD_RO(f, sro=SRO_TM_C_nominal),
-                        fsample=self.fsample,
-                        size=self.size,
-                    )
-                    * F_LASER
-                )
-
-        ############# NOTE: laser noises will be re-calculated for locked lasers #############
-        # set laser noise = 0 to create an interface, even laser_noise_flag is false
-        if self.fplan_flag:
-            self.BasicNoise["laser_noise"] = assign_noise_for_MOSAs(np.zeros(self.size), self.fsample, self.size)
-        if self.laser_noise_flag:
-            self.BasicNoise["laser_noise"] = assign_noise_for_MOSAs(self.noise_class.PSD_LASER, fsample=self.fsample, size=self.size)
-            self.BasicNoise["laser_noise"] *= F_LASER  # convert to freq
-
-        if self.ob_noise_flag:
-            self.BasicNoise["ob_noise"] = assign_noise_for_MOSAs(self.noise_class.PSD_OB, fsample=self.fsample, size=self.size)
-
-        if self.clock_noise_flag:
-            self.BasicNoise["clock_noise"] = assign_noise_for_SCs(self.noise_class.PSD_CLOCK, fsample=self.fsample, size=self.size)
-
-        if self.bl_noise_flag:
-            self.BasicNoise["bl_noise"] = assign_noise_for_MOSAs(self.noise_class.PSD_BL, fsample=self.fsample, size=self.size)
-
-        if self.ranging_noise_flag:
-            R_in_s = lambda f: self.noise_class.PSD_R(f) / (2.0 * np.pi * f) ** 2
-            self.BasicNoise["ranging_noise"] = assign_noise_for_MOSAs(R_in_s, fsample=self.fsample, size=self.size)
-
-        if self.op_noise_flag:
-            if SOP_OTHER_nominal == 0.0:
-                self.BasicNoise["op_sci_local_noise"] = assign_noise_for_MOSAs(np.zeros(self.size), self.fsample, self.size)
-            else:
-                self.BasicNoise["op_sci_local_noise"] = assign_noise_for_MOSAs(
-                    lambda f: self.noise_class.PSD_OP(f, sop=SOP_OTHER_nominal),
-                    fsample=self.fsample,
-                    size=self.size,
-                )
-            if SOP_OTHER_nominal == 0.0:
-                self.BasicNoise["op_sci_distant_noise"] = assign_noise_for_MOSAs(np.zeros(self.size), self.fsample, self.size)
-            else:
-                self.BasicNoise["op_sci_distant_noise"] = assign_noise_for_MOSAs(
-                    lambda f: self.noise_class.PSD_OP(f, sop=SOP_OTHER_nominal),
-                    fsample=self.fsample,
-                    size=self.size,
-                )
-            if SOP_REF_LOCAL_nominal == 0.0:
-                self.BasicNoise["op_ref_local_noise"] = assign_noise_for_MOSAs(np.zeros(self.size), self.fsample, self.size)
-            else:
-                self.BasicNoise["op_ref_local_noise"] = assign_noise_for_MOSAs(
-                    lambda f: self.noise_class.PSD_OP(f, sop=SOP_REF_LOCAL_nominal),
-                    fsample=self.fsample,
-                    size=self.size,
-                )
-            if SOP_OTHER_nominal == 0.0:
-                self.BasicNoise["op_ref_adjacent_noise"] = assign_noise_for_MOSAs(np.zeros(self.size), self.fsample, self.size)
-            else:
-                self.BasicNoise["op_ref_adjacent_noise"] = assign_noise_for_MOSAs(
-                    lambda f: self.noise_class.PSD_OP(f, sop=SOP_OTHER_nominal),
-                    fsample=self.fsample,
-                    size=self.size,
-                )
-            if SOP_TM_LOCAL_nominal == 0.0:
-                self.BasicNoise["op_tm_local_noise"] = assign_noise_for_MOSAs(np.zeros(self.size), self.fsample, self.size)
-            else:
-                self.BasicNoise["op_tm_local_noise"] = assign_noise_for_MOSAs(
-                    lambda f: self.noise_class.PSD_OP(f, sop=SOP_TM_LOCAL_nominal),
-                    fsample=self.fsample,
-                    size=self.size,
-                )
-            if SOP_OTHER_nominal == 0.0:
-                self.BasicNoise["op_tm_adjacent_noise"] = assign_noise_for_MOSAs(np.zeros(self.size), self.fsample, self.size)
-            else:
-                self.BasicNoise["op_tm_adjacent_noise"] = assign_noise_for_MOSAs(
-                    lambda f: self.noise_class.PSD_OP(f, sop=SOP_OTHER_nominal),
-                    fsample=self.fsample,
-                    size=self.size,
-                )
-
-        if self.modulation_noise_flag:
-            mnoise = {}
-            for key in left_MOSA_labels:
-                noise_generator = GeneralNoise(array_or_psd=(lambda f: self.noise_class.PSD_M(f, sm=SM_LEFT_nominal)))
-                mnoise[key] = noise_generator(fsample=self.fsample, size=self.size)
-            for key in right_MOSA_labels:
-                noise_generator = GeneralNoise(array_or_psd=(lambda f: self.noise_class.PSD_M(f, sm=SM_RIGHT_nominal)))
-                mnoise[key] = noise_generator(fsample=self.fsample, size=self.size)
-            self.BasicNoise["modulation_noise"] = MOSADict(mnoise)
-
-        logger.info("Basic instrumental noises generated.")
-
-    def CleanBasicNoise(self, noise_type):
-        """
-        Cleans the specified basic noise type by reassigning it with zero noise.
-
-        Parameters:
-        noise_type (str): The type of noise to be cleaned. Must be a key in self.BasicNoise.
-
-        Raises:
-        ValueError: If the specified noise_type is not found in self.BasicNoise.
-
-        Logs:
-        Info: Logs a message indicating that the specified noise type has been cleaned.
-        """
-        if noise_type not in self.BasicNoise.keys():
-            raise ValueError("noise type" + noise_type + "not simulated.")
-        else:
-            self.BasicNoise[noise_type] = assign_noise_for_MOSAs(np.zeros(self.size), self.fsample, self.size)
-            logger.info("Noise type " + noise_type + " cleaned.")
-
-    def SimulateGW(self):
-        r"""
-        the calculation of GW response is conducted in TCB
-        \dot{H}_{ij} = -y_{ij} where H is the variation rate of optical path and y is the ffd
-        self.gw = \dot{H}_{ij}
-        """
-        if isinstance(self.gw_class, list):
-            NGW = len(self.gw_class)
-            logger.info(str(NGW) + " GW signals will be generated.")
-            if self.pool is None:
-                self.gw = assign_const_for_MOSAs(0.0)
-                for i in range(NGW):
-                    self.gw += -self.gw_class[i].CalculateResponse(self.tcb_time)
-            else:
-                tmp = self.pool.map(GWParallelGenerator(self.tcb_time), self.gw_class)
-                tmp = np.array(tmp)
-                self.gw = -np.sum(tmp, axis=0)
-        else:
-            self.gw = -self.gw_class.CalculateResponse(self.tcb_time)
-        logger.info("GW responses generated.")
-
-    def SimulateClocks(self):
-        """
-        Simulates the clock offsets and deviations for the spacecraft.
-        This method generates the clock offsets and frequency offsets for the spacecraft
-        using the provided offset class. It also calculates the total clock deviations
-        (clock times with respect to proper times) by considering both the offsets and
-        any additional clock noise if the clock noise flag is set.
-        Attributes:
-            clock_offset (dict): The clock offsets for the spacecraft.
-            clock_freq_offset (dict): The clock frequency offsets for the spacecraft.
-            total_clock_deviation (dict): The total clock deviations including offsets and noise.
-            total_clock_freq_deviation (dict): The total clock frequency deviations including offsets and noise.
-        Raises:
-            None
-        Logs:
-            Info: 'Generating clock offsets.'
-            Info: 'Clock offsets generated.'
-        """
-        logger.info("Generating clock offsets.")
-        # clock offsets
-        self.clock_offset = assign_function_for_SCs(functions=self.offset_class.ClockOffsets(), proper_time=self.proper_time)
-        self.clock_freq_offset = assign_function_for_SCs(functions=self.offset_class.ClockFreqOffsets(), proper_time=self.proper_time)
-        logger.info("Clock offsets generated.")
-
-        # total clock deviations (clock times wrt proper times)
-        # 1. offset
-        self.total_clock_deviation = self.clock_offset.copy()
-        self.total_clock_freq_deviation = self.clock_freq_offset.copy()
-        # 2. jitter
-        if self.clock_noise_flag:
-            self.total_clock_deviation += (self.BasicNoise["clock_noise"]).integrate(fsample=self.fsample)
-            self.total_clock_freq_deviation += self.BasicNoise["clock_noise"]
-
-    def SimulateSources(self):
-        # unlocked
-        logger.info("Generating unlocked sources.")
-        # 1. offsets
-        self.laser_offset = assign_function_for_MOSAs(functions=self.offset_class.LaserOffsets(), proper_time=self.proper_time)
-        # 2. fluctuations
-        # already generated.
-        logger.info("unlocked sources generated.")
-
-        # locked
-        # NOTE: Manipulate individual dict items rather than the dict class
-        if self.fplan_flag:
-            logger.info("Generating locked sources.")
-            # 0. set all the locked lasers to 0
-            key_primary = lock_order[0]
-            for key in MOSA_labels:
-                if key != key_primary:
-                    self.laser_offset[key] = np.zeros(self.size)
-                    if self.laser_noise_flag:
-                        self.BasicNoise["laser_noise"][key] = np.zeros(self.size)
-                    logger.debug("laser_" + str(key) + "removed.")
-            for key in lock_order:
-                if lock_topology[key] == "primary":
-                    logger.debug("primary laser " + str(key) + " passed.")
-                elif lock_topology[key] == "adjacent":
-                    # 1. offset
-                    key_ad = adjacent_MOSA_labels[key]
-                    self.laser_offset[key] = self.laser_offset[key_ad] - self.fplan[key] * (1.0 + self.clock_freq_offset[key[0]])
-                    # 2. fluctuation
-                    self.BasicNoise["laser_noise"][key] += self.BasicNoise["laser_noise"][key_ad]
-                    if self.clock_noise_flag:
-                        self.BasicNoise["laser_noise"][key] += -self.fplan[key] * self.BasicNoise["clock_noise"][key[0]]
-                    if self.bl_noise_flag:
-                        self.BasicNoise["laser_noise"][key] += -(F_LASER + self.laser_offset[key_ad]) * self.BasicNoise["bl_noise"][key]
-                    if self.op_noise_flag:
-                        self.BasicNoise["laser_noise"][key] += -(F_LASER + self.laser_offset[key_ad]) * self.BasicNoise["op_ref_adjacent_noise"][key] + (F_LASER + self.laser_offset[key]) * self.BasicNoise["op_ref_local_noise"][key]
-                    if self.ro_noise_flag:
-                        self.BasicNoise["laser_noise"][key] += self.BasicNoise["ro_ref_c_noise"][key]
-                    logger.debug("laser " + str(key) + " locked to adjacent.")
-                elif lock_topology[key] == "distant":
-                    # 1. offset
-                    key_ds = key[1] + key[0]
-                    delayed_distant = timeshift(
-                        self.laser_offset[key_ds],
-                        -self.ppr[key] * self.fsample,
-                        self.order,
-                    )
-                    doppler_delayed_distant = delayed_distant * (1.0 - self.dppr[key])
-                    self.laser_offset[key] = doppler_delayed_distant - F_LASER * self.dppr[key] - self.fplan[key] * (1.0 + self.clock_freq_offset[key[0]])
-                    # 2. fluctuation
-                    delayed_distant_ln = timeshift(
-                        self.BasicNoise["laser_noise"][key_ds],
-                        -self.ppr[key] * self.fsample,
-                        self.order,
-                    )
-                    doppler_delayed_distant_ln = delayed_distant_ln * (1.0 - self.dppr[key])
-                    self.BasicNoise["laser_noise"][key] += doppler_delayed_distant_ln
-                    if self.clock_noise_flag:
-                        self.BasicNoise["laser_noise"][key] += -self.fplan[key] * self.BasicNoise["clock_noise"][key[0]]
-                    if self.ob_noise_flag:
-                        delayed_distant_on = timeshift(
-                            self.BasicNoise["ob_noise"][key_ds],
-                            -self.ppr[key] * self.fsample,
-                            self.order,
-                        )
-                        doppler_delayed_distant_on = delayed_distant_on * (1.0 - self.dppr[key])
-                        self.BasicNoise["laser_noise"][key] += (F_LASER + delayed_distant) * (doppler_delayed_distant_on + self.BasicNoise["ob_noise"][key])
-                    if self.op_noise_flag:
-                        self.BasicNoise["laser_noise"][key] += -(F_LASER + delayed_distant) * self.BasicNoise["op_sci_distant_noise"][key] + (F_LASER + self.laser_offset[key]) * self.BasicNoise["op_sci_local_noise"][key]
-                    if self.ro_noise_flag:
-                        self.BasicNoise["laser_noise"][key] += self.BasicNoise["ro_sci_c_noise"][key]
-                    if self.gw_flag:
-                        self.BasicNoise["laser_noise"][key] += -(F_LASER + delayed_distant) * self.gw[key]
-                    logger.debug("laser " + str(key) + " locked to distant.")
-                else:
-                    raise ValueError("locking method not surpported.")
-            logger.info("Locked sources generated.")
-        # side band
-        self.laser_offset_sb = self.laser_offset + self.modulation_freqs * (1.0 + self.clock_freq_offset.toMOSA())
-
-    def SimulateOffsets(self):
-        logger.info("Generating offsets.")
-        # doppler delay args
-        dd_args = dict(fsample=self.fsample, delay=self.ppr, doppler=self.dppr, order=self.order)
-        # delay args
-        # d_args = dict(fsample=self.fsample, delay=self.ppr, order=self.order)
-
-        # sci_c
-        self.sci_c_ifo["offset"] = (self.laser_offset.reverse()).timedelay(**dd_args, pool=self.pool) - F_LASER * self.dppr - self.laser_offset
-        # sci_sb
-        # tmp = (self.modulation_freqs.reverse() * (1. + (self.clock_freq_offset.toMOSA()).reverse())).timedelay(**dd_args, pool=self.pool) - self.modulation_freqs * (1. + self.clock_freq_offset.toMOSA())
-        nu_m_ji = self.modulation_freqs.reverse()
-        nu_m_ij = self.modulation_freqs
-        tmp = (nu_m_ji - nu_m_ij) - nu_m_ji * self.dppr + ((self.clock_freq_offset.toMOSA()).reverse()).timedelay(**dd_args, pool=self.pool) * nu_m_ji - self.clock_freq_offset.toMOSA() * nu_m_ij
-        self.sci_sb_ifo["offset"] = self.sci_c_ifo["offset"] + tmp
-        tmp = None
-        # ref_c
-        self.ref_c_ifo["offset"] = self.laser_offset.adjacent() - self.laser_offset
-        # ref_sb
-        self.ref_sb_ifo["offset"] = self.ref_c_ifo["offset"] + (self.modulation_freqs.adjacent() - self.modulation_freqs) * (1.0 + self.clock_freq_offset.toMOSA())
-        # tm_c
-        self.tm_c_ifo["offset"] = self.ref_c_ifo["offset"].copy()
-
-        logger.info("Offsets generated.")
-
-    def SimulateFluctuations(self):
-        logger.info("Generating fluctuations.")
-        self.sci_c_ifo["fluctuation"] = assign_noise_for_MOSAs(arrays_or_psds=np.zeros(self.size), fsample=self.fsample, size=self.size)
-        self.sci_sb_ifo["fluctuation"] = assign_noise_for_MOSAs(arrays_or_psds=np.zeros(self.size), fsample=self.fsample, size=self.size)
-        self.ref_c_ifo["fluctuation"] = assign_noise_for_MOSAs(arrays_or_psds=np.zeros(self.size), fsample=self.fsample, size=self.size)
-        self.ref_sb_ifo["fluctuation"] = assign_noise_for_MOSAs(arrays_or_psds=np.zeros(self.size), fsample=self.fsample, size=self.size)
-        self.tm_c_ifo["fluctuation"] = assign_noise_for_MOSAs(arrays_or_psds=np.zeros(self.size), fsample=self.fsample, size=self.size)
-
-        # doppler delay args
-        dd_args = dict(fsample=self.fsample, delay=self.ppr, doppler=self.dppr, order=self.order)
-        # delay args
-        d_args = dict(fsample=self.fsample, delay=self.ppr, order=self.order)
-
-        # ############## NOTE: laser noise should be always calculated for fplan=True ####################
-        # laser noise
-        if self.laser_noise_flag or self.fplan_flag:
-            sci = (self.BasicNoise["laser_noise"].reverse()).timedelay(**dd_args, pool=self.pool) - self.BasicNoise["laser_noise"]
-            ref = self.BasicNoise["laser_noise"].adjacent() - self.BasicNoise["laser_noise"]
-            self.sci_c_ifo["fluctuation"] += sci
-            self.sci_sb_ifo["fluctuation"] += sci
-            self.ref_c_ifo["fluctuation"] += ref
-            self.ref_sb_ifo["fluctuation"] += ref
-            self.tm_c_ifo["fluctuation"] += ref
-            sci = None
-            ref = None
-            logger.debug("laser flutctuations generated.")
-            if self.clean_memory:
-                self.BasicNoise["laser_noise"] = None
-
-        # readout noise
-        if self.ro_noise_flag:
-            self.sci_c_ifo["fluctuation"] += self.BasicNoise["ro_sci_c_noise"]
-            self.sci_sb_ifo["fluctuation"] += self.BasicNoise["ro_sci_sb_noise"]
-            self.ref_c_ifo["fluctuation"] += self.BasicNoise["ro_ref_c_noise"]
-            self.ref_sb_ifo["fluctuation"] += self.BasicNoise["ro_ref_sb_noise"]
-            self.tm_c_ifo["fluctuation"] += self.BasicNoise["ro_tm_c_noise"]
-            logger.debug("readout flutctuations generated.")
-            if self.clean_memory:
-                self.BasicNoise["ro_sci_c_noise"] = None
-                self.BasicNoise["ro_sci_sb_noise"] = None
-                self.BasicNoise["ro_ref_c_noise"] = None
-                self.BasicNoise["ro_ref_sb_noise"] = None
-                self.BasicNoise["ro_tm_c_noise"] = None
-
-        # tm noise
-        if self.acc_noise_flag:
-            self.sci_c_ifo["fluctuation"] += 0.0
-            self.sci_sb_ifo["fluctuation"] += 0.0
-            self.ref_c_ifo["fluctuation"] += 0.0
-            self.ref_sb_ifo["fluctuation"] += 0.0
-            self.tm_c_ifo["fluctuation"] += (F_LASER + self.laser_offset) * (-2.0) * self.BasicNoise["acc_noise"]
-            logger.debug("tm flutctuations generated.")
-            if self.clean_memory:
-                self.BasicNoise["acc_noise"] = None
-
-        # ob noise
-        if self.ob_noise_flag:
-            displacement = (self.BasicNoise["ob_noise"].reverse()).timedelay(**dd_args, pool=self.pool) + self.BasicNoise["ob_noise"]
-            self.sci_c_ifo["fluctuation"] += (F_LASER + (self.laser_offset.reverse()).timedelay(**d_args, pool=self.pool)) * displacement
-            self.sci_sb_ifo["fluctuation"] += (F_LASER + (self.laser_offset_sb.reverse()).timedelay(**d_args, pool=self.pool)) * displacement
-            self.ref_c_ifo["fluctuation"] += 0.0
-            self.ref_sb_ifo["fluctuation"] += 0.0
-            self.tm_c_ifo["fluctuation"] += (F_LASER + self.laser_offset) * 2.0 * self.BasicNoise["ob_noise"]
-            displacement = None
-            logger.debug("ob flutctuations generated.")
-            if self.clean_memory:
-                self.BasicNoise["ob_noise"] = None
-
-        # bl noise
-        if self.bl_noise_flag:
-            bl_c = -(F_LASER + self.laser_offset.adjacent()) * self.BasicNoise["bl_noise"]
-            bl_sb = -(F_LASER + self.laser_offset_sb.adjacent()) * self.BasicNoise["bl_noise"]
-            self.sci_c_ifo["fluctuation"] += 0.0
-            self.sci_sb_ifo["fluctuation"] += 0.0
-            self.ref_c_ifo["fluctuation"] += bl_c
-            self.ref_sb_ifo["fluctuation"] += bl_sb
-            self.tm_c_ifo["fluctuation"] += bl_c
-            logger.debug("bl flutctuations generated.")
-            if self.clean_memory:
-                self.BasicNoise["bl_noise"] = None
-
-        # op_noise
-        if self.op_noise_flag:
-            self.sci_c_ifo["fluctuation"] += -(F_LASER + (self.laser_offset.reverse()).timedelay(**d_args, pool=self.pool)) * self.BasicNoise["op_sci_distant_noise"] + (F_LASER + self.laser_offset) * self.BasicNoise["op_sci_local_noise"]
-            self.sci_sb_ifo["fluctuation"] += -(F_LASER + (self.laser_offset_sb.reverse()).timedelay(**d_args, pool=self.pool)) * self.BasicNoise["op_sci_distant_noise"] + (F_LASER + self.laser_offset_sb) * self.BasicNoise["op_sci_local_noise"]
-            self.ref_c_ifo["fluctuation"] += -(F_LASER + self.laser_offset.adjacent()) * self.BasicNoise["op_ref_adjacent_noise"] + (F_LASER + self.laser_offset) * self.BasicNoise["op_ref_local_noise"]
-            self.ref_sb_ifo["fluctuation"] += -(F_LASER + self.laser_offset_sb.adjacent()) * self.BasicNoise["op_ref_adjacent_noise"] + (F_LASER + self.laser_offset_sb) * self.BasicNoise["op_ref_local_noise"]
-            self.tm_c_ifo["fluctuation"] += -(F_LASER + self.laser_offset.adjacent()) * self.BasicNoise["op_tm_adjacent_noise"] + (F_LASER + self.laser_offset) * self.BasicNoise["op_tm_local_noise"]
-            logger.debug("op flutctuations generated.")
-            if self.clean_memory:
-                self.BasicNoise["op_sci_distant_noise"] = None
-                self.BasicNoise["op_sci_local_noise"] = None
-                self.BasicNoise["op_ref_adjacent_noise"] = None
-                self.BasicNoise["op_ref_local_noise"] = None
-                self.BasicNoise["op_tm_adjacent_noise"] = None
-                self.BasicNoise["op_tm_local_noise"] = None
-
-        # clock noise modulation to the sidebands
-        if self.clock_noise_flag:
-            sideband_modulation = self.modulation_freqs * (self.BasicNoise["clock_noise"].toMOSA())
-            self.sci_sb_ifo["fluctuation"] += (sideband_modulation.reverse()).timedelay(**dd_args, pool=self.pool) - sideband_modulation
-            self.ref_sb_ifo["fluctuation"] += ((self.modulation_freqs).adjacent() - self.modulation_freqs) * (self.BasicNoise["clock_noise"].toMOSA())
-            sideband_modulation = None
-            logger.debug("sideband clock noise modulation generated.")
-
-        # modulation noise
-        if self.modulation_noise_flag:
-            sideband_modulation = self.modulation_freqs * self.BasicNoise["modulation_noise"]
-            self.sci_sb_ifo["fluctuation"] += (sideband_modulation.reverse()).timedelay(**dd_args, pool=self.pool) - sideband_modulation
-            self.ref_sb_ifo["fluctuation"] += sideband_modulation.adjacent() - sideband_modulation
-            sideband_modulation = None
-            logger.debug("sideband modulation fluctuations generated.")
-            if self.clean_memory:
-                self.BasicNoise["modulation_noise"] = None
-
-        # gw signal
-        if self.gw_flag:
-            self.sci_c_ifo["fluctuation"] += -(F_LASER + (self.laser_offset.reverse()).timedelay(**d_args, pool=self.pool)) * self.gw
-            self.sci_sb_ifo["fluctuation"] += -(F_LASER + (self.laser_offset_sb.reverse()).timedelay(**d_args, pool=self.pool)) * self.gw
-            logger.debug("GW fluctuations generated.")
-            if self.clean_memory:
-                self.gw = None
-
-        # add ranging noise to  mpr
-        if self.ranging_noise_flag:
-            self.mpr += self.BasicNoise["ranging_noise"]
-            logger.debug("PRN ranging fluctuations generated.")
-            if self.clean_memory:
-                self.BasicNoise["ranging_noise"] = False
-
-        # add clock deviation to mpr
-        self.mpr += self.total_clock_deviation.toMOSA() - ((self.total_clock_deviation.toMOSA()).reverse()).timedelay(**d_args, pool=self.pool)
-        logger.debug("mpr generated.")
-
-        logger.info("Flutctuations generated.")
-
-    def SimulateTotal(self):
-        self.sci_c_ifo["total"] = self.sci_c_ifo["fluctuation"] + self.sci_c_ifo["offset"]
-        self.sci_sb_ifo["total"] = self.sci_sb_ifo["fluctuation"] + self.sci_sb_ifo["offset"]
-        self.ref_c_ifo["total"] = self.ref_c_ifo["fluctuation"] + self.ref_c_ifo["offset"]
-        self.ref_sb_ifo["total"] = self.ref_sb_ifo["fluctuation"] + self.ref_sb_ifo["offset"]
-        self.tm_c_ifo["total"] = self.tm_c_ifo["fluctuation"] + self.tm_c_ifo["offset"]
-        logger.info("Total measurements constructed.")
-
-    def SimulateTimeShift(self):
-        """
-        total freq and the decomposed freqs are shifted to clock times separately:
-        1. total: time shift by the total clock deviations, clock noise is added by time shift
-        2. decomposed: add clock noise to fluctuation, and then shift offsets and fluctuations by the clock offsets
-        """
-        logger.info("Calculating time shift.")
-        # calculate proper times wrt clock times by iteration
-        dtau0 = self.total_clock_deviation.copy()
-        dtau1 = self.total_clock_deviation.timedelay(fsample=self.fsample, delay=dtau0, order=self.order, pool=self.pool)
-        dtau2 = self.total_clock_deviation.timedelay(fsample=self.fsample, delay=dtau1, order=self.order, pool=self.pool)
-        self.proper_wrt_measured_time = -dtau2
-
-        # shift interferometers, use total dot q for total freqs, use offset dot q for offsets and fluctuations
-        d_args = dict(fsample=self.fsample, delay=dtau2.toMOSA(), order=self.order)
-        clock_factor = (1.0 / (1.0 + self.total_clock_freq_deviation)).toMOSA()
-        clock_offset_factor = (1.0 / (1.0 + self.clock_freq_offset)).toMOSA()
-        # 1. shift total measurements with the total clock deviation
-        self.sci_c_ifo["total"] = (self.sci_c_ifo["total"] * clock_factor).timedelay(**d_args, pool=self.pool)
-        self.sci_sb_ifo["total"] = (self.sci_sb_ifo["total"] * clock_factor).timedelay(**d_args, pool=self.pool)
-        self.ref_c_ifo["total"] = (self.ref_c_ifo["total"] * clock_factor).timedelay(**d_args, pool=self.pool)
-        self.ref_sb_ifo["total"] = (self.ref_sb_ifo["total"] * clock_factor).timedelay(**d_args, pool=self.pool)
-        self.tm_c_ifo["total"] = (self.tm_c_ifo["total"] * clock_factor).timedelay(**d_args, pool=self.pool)
-        # 2. shift offsets and fluctuations with the clock offsets
-        # 1) add clock noise
-        if self.clock_noise_flag:
-            cfactor = self.BasicNoise["clock_noise"].toMOSA() / (1.0 + self.clock_freq_offset.toMOSA())
-            self.sci_c_ifo["fluctuation"] += -self.sci_c_ifo["offset"] * cfactor
-            self.sci_sb_ifo["fluctuation"] += -self.sci_sb_ifo["offset"] * cfactor
-            self.ref_c_ifo["fluctuation"] += -self.ref_c_ifo["offset"] * cfactor
-            self.ref_sb_ifo["fluctuation"] += -self.ref_sb_ifo["offset"] * cfactor
-            self.tm_c_ifo["fluctuation"] += -self.tm_c_ifo["offset"] * cfactor
-            cfactor = None
-            logger.debug("clock flutctuations generated.")
-        # 2) time shift
-        for key in ["offset", "fluctuation"]:
-            self.sci_c_ifo[key] = (self.sci_c_ifo[key] * clock_offset_factor).timedelay(**d_args, pool=self.pool)
-            self.sci_sb_ifo[key] = (self.sci_sb_ifo[key] * clock_offset_factor).timedelay(**d_args, pool=self.pool)
-            self.ref_c_ifo[key] = (self.ref_c_ifo[key] * clock_offset_factor).timedelay(**d_args, pool=self.pool)
-            self.ref_sb_ifo[key] = (self.ref_sb_ifo[key] * clock_offset_factor).timedelay(**d_args, pool=self.pool)
-            self.tm_c_ifo[key] = (self.tm_c_ifo[key] * clock_offset_factor).timedelay(**d_args, pool=self.pool)
-
-        # shift mpr
-        self.mpr = self.mpr.timedelay(**d_args, pool=self.pool)
-        self.ppr = self.ppr.timedelay(**d_args, pool=self.pool)
-        logger.info("Time frame shifted.")
-
-    def SimulateTelemetry(self):
-        logger.info("Downsampling to telemetry sampling frequency.")
-        downsample = round(self.telemetry_downsample)
-        # interferometers
-        self.sci_c_ifo_tel = (self.sci_c_ifo["total"]).downsampled(self.fsample, downsample, self.aafilter_coef)
-        self.sci_sb_ifo_tel = (self.sci_sb_ifo["total"]).downsampled(self.fsample, downsample, self.aafilter_coef)
-        self.ref_c_ifo_tel = (self.ref_c_ifo["total"]).downsampled(self.fsample, downsample, self.aafilter_coef)
-        self.ref_sb_ifo_tel = (self.ref_sb_ifo["total"]).downsampled(self.fsample, downsample, self.aafilter_coef)
-        self.tm_c_ifo_tel = (self.tm_c_ifo["total"]).downsampled(self.fsample, downsample, self.aafilter_coef)
-        # mpr
-        self.mpr_tel = (self.mpr).downsampled(self.fsample, downsample, self.aafilter_coef)
-        self.ppr_tel = (self.ppr).downsampled(self.fsample, downsample, self.aafilter_coef)
-        # time stamp
-        # if shifted to clock times, time_stamp represents on-board clock time
-        # otherwise, time_stamp represents spacecraft proper time
-        if not hasattr(self, "time_stamp"):
-            self.time_stamp = self.proper_time.copy()
-        time_stamp_tel = {}
-        for key in SC_labels:
-            time_stamp_tel[key] = self.time_stamp[key][::downsample]
-        self.time_stamp_tel = SCDict(time_stamp_tel)
-        # set telemetry fsample and size
-        self.fsample_tel = self.fsample / downsample
-        self.size_tel = len(self.sci_c_ifo_tel["12"])
-        logger.info("Measurements downsampled.")
-
-    def SimulateDropEdgePoints(self):
-        """
-        drop starting or/and ending points before detrending (both on board and telemetry data)
-        1. garbage points at the start may be caused by time delay (or shifting time frame)
-        2. garbage points at the end may be caused by shifting time frame
-        """
-        logger.info("Removing starting invalid points (" + str(self.garbage_time1) + " s) and ending invalid points (" + str(self.garbage_time2) + " s).")
-
-        # 1. on board measurements
-        drop_points1 = int(self.garbage_time1 * self.fsample)
-        drop_points2 = int(self.garbage_time2 * self.fsample)
-        # (1) interferometers
-        for key in ["total", "offset", "fluctuation"]:
-            self.sci_c_ifo[key] = (self.sci_c_ifo[key]).drop_edge_points(points1=drop_points1, points2=drop_points2)
-            self.sci_sb_ifo[key] = (self.sci_sb_ifo[key]).drop_edge_points(points1=drop_points1, points2=drop_points2)
-            self.ref_c_ifo[key] = (self.ref_c_ifo[key]).drop_edge_points(points1=drop_points1, points2=drop_points2)
-            self.ref_sb_ifo[key] = (self.ref_sb_ifo[key]).drop_edge_points(points1=drop_points1, points2=drop_points2)
-            self.tm_c_ifo[key] = (self.tm_c_ifo[key]).drop_edge_points(points1=drop_points1, points2=drop_points2)
-        # (2) mpr
-        self.mpr = self.mpr.drop_edge_points(points1=drop_points1, points2=drop_points2)
-        self.ppr = self.ppr.drop_edge_points(points1=drop_points1, points2=drop_points2)
-        # (3) time stamp
-        if not hasattr(self, "time_stamp"):
-            self.time_stamp = self.proper_time.copy()
-        self.time_stamp = self.time_stamp.drop_edge_points(points1=drop_points1, points2=drop_points2)
-        self.size = len(self.sci_c_ifo["total"]["12"])
-
-        # 2. telemetry measurements
-        if self.telemetry_downsample is not None:
-            drop_points1 = int(self.garbage_time1 * self.fsample_tel)
-            drop_points2 = int(self.garbage_time2 * self.fsample_tel)
-            # (1) interferometers
-            self.sci_c_ifo_tel = (self.sci_c_ifo_tel).drop_edge_points(points1=drop_points1, points2=drop_points2)
-            self.sci_sb_ifo_tel = (self.sci_sb_ifo_tel).drop_edge_points(points1=drop_points1, points2=drop_points2)
-            self.ref_c_ifo_tel = (self.ref_c_ifo_tel).drop_edge_points(points1=drop_points1, points2=drop_points2)
-            self.ref_sb_ifo_tel = (self.ref_sb_ifo_tel).drop_edge_points(points1=drop_points1, points2=drop_points2)
-            self.tm_c_ifo_tel = (self.tm_c_ifo_tel).drop_edge_points(points1=drop_points1, points2=drop_points2)
-            # (2) mpr
-            self.mpr_tel = self.mpr_tel.drop_edge_points(points1=drop_points1, points2=drop_points2)
-            self.ppr_tel = self.ppr_tel.drop_edge_points(points1=drop_points1, points2=drop_points2)
-            # (3) time stamp
-            self.time_stamp_tel = self.time_stamp_tel.drop_edge_points(points1=drop_points1, points2=drop_points2)
-            self.size_tel = len(self.sci_c_ifo_tel["12"])
-
-        logger.info("Invalid points removed.")
-
-    def SimulateDetrend(self):
-        """
-        This function simply detrend data with polynomials, only suitable for short-duration data (e.g. ~1 day).
-        NOTE: detrend must be done **after** removing the problematic points
-        """
-        logger.info("Detrending measurements.")
-        self.sci_c_ifo_det = (self.sci_c_ifo["total"]).detrended(order=self.detrend_order)
-        self.sci_sb_ifo_det = (self.sci_sb_ifo["total"]).detrended(order=self.detrend_order)
-        self.ref_c_ifo_det = (self.ref_c_ifo["total"]).detrended(order=self.detrend_order)
-        self.ref_sb_ifo_det = (self.ref_sb_ifo["total"]).detrended(order=self.detrend_order)
-        self.tm_c_ifo_det = (self.tm_c_ifo["total"]).detrended(order=self.detrend_order)
-        if self.telemetry_downsample is not None:
-            self.sci_c_ifo_tel_det = (self.sci_c_ifo_tel).detrended(order=self.detrend_order)
-            self.sci_sb_ifo_tel_det = (self.sci_sb_ifo_tel).detrended(order=self.detrend_order)
-            self.ref_c_ifo_tel_det = (self.ref_c_ifo_tel).detrended(order=self.detrend_order)
-            self.ref_sb_ifo_tel_det = (self.ref_sb_ifo_tel).detrended(order=self.detrend_order)
-            self.tm_c_ifo_tel_det = (self.tm_c_ifo_tel).detrended(order=self.detrend_order)
-        logger.info("Measurements detrended.")
-
-    def SimulateRangeAndClock(self):
-        self.SimulateProperTimes()
-        self.SimulateProperRanges()
-        self.SimulateClocks()
-
-    def SimulateMeasurements(self):
-        self.SimulateSources()
-        self.SimulateOffsets()
-        self.SimulateFluctuations()
-        self.SimulateTotal()
-        if self.time_frame == "ClockTime":
-            self.SimulateTimeShift()
-        elif self.time_frame == "ProperTime":
-            pass
-        # shift to TCB should be done on ground
-        else:
-            raise NotImplementedError("time frame not implemented.")
-        # downsample and telemetry
-        if self.telemetry_downsample is not None:
-            self.SimulateTelemetry()
-        # remove starting invalid points
-        self.SimulateDropEdgePoints()
-        # detrend telemetry data, leaving only fluctuations
-        if self.detrend_order is not None:
-            self.SimulateDetrend()
-        logger.info("Simulation completed.")
-
-        logger.info("Sampling frequency of data = " + str(self.fsample) + " Hz.")
-        logger.info("Data size = " + str(self.size))
-        if self.telemetry_downsample:
-            logger.info("Sampling frequency of telemetry data = " + str(self.fsample_tel) + " Hz.")
-            logger.info("telemetry data size = " + str(self.size_tel))
-
-    def SimulateInterferometers(self):
-        self.SimulateBasicNoise()
-        self.SimulateRangeAndClock()
-        if self.gw_flag:
-            self.SimulateGW()
-        self.SimulateMeasurements()
-
-    def OutputMeasurements(self, mode="decomposed"):
-        """
-        modes:
-            decomposed
-            total
-            detrended
-            telemetry_total
-            telemetry_detrended
-        """
-        if mode == "decomposed":
-            m = dict(
-                sci_c=self.sci_c_ifo["fluctuation"],
-                sci_sb=self.sci_sb_ifo["fluctuation"],
-                ref_c=self.ref_c_ifo["fluctuation"],
-                ref_sb=self.ref_sb_ifo["fluctuation"],
-                tm_c=self.tm_c_ifo["fluctuation"],
-                a=self.sci_c_ifo["offset"],
-                b=self.ref_c_ifo["offset"],
-                mpr=self.mpr,
-                ppr=self.ppr,
-                fsample=self.fsample,
-                time=self.time_stamp,
-            )
-            return m
-
-        elif mode == "total":
-            m = dict(
-                sci_c=self.sci_c_ifo["total"],
-                sci_sb=self.sci_sb_ifo["total"],
-                ref_c=self.ref_c_ifo["total"],
-                ref_sb=self.ref_sb_ifo["total"],
-                tm_c=self.tm_c_ifo["total"],
-                a=self.sci_c_ifo["offset"],
-                b=self.ref_c_ifo["offset"],
-                mpr=self.mpr,
-                ppr=self.ppr,
-                fsample=self.fsample,
-                time=self.time_stamp,
-            )
-            return m
-
-        elif mode == "detrended":
-            if self.detrend_order is None:
-                raise ValueError("detrend not simulated.")
-            else:
-                m = dict(
-                    sci_c=self.sci_c_ifo_det,
-                    sci_sb=self.sci_sb_ifo_det,
-                    ref_c=self.ref_c_ifo_det,
-                    ref_sb=self.ref_sb_ifo_det,
-                    tm_c=self.tm_c_ifo_det,
-                    a=self.sci_c_ifo["offset"],
-                    b=self.ref_c_ifo["offset"],
-                    mpr=self.mpr,
-                    ppr=self.ppr,
-                    fsample=self.fsample,
-                    time=self.time_stamp,
-                )
-                return m
-
-        elif mode == "telemetry_total":
-            if self.telemetry_downsample:
-                m = dict(
-                    sci_c=self.sci_c_ifo_tel,
-                    sci_sb=self.sci_sb_ifo_tel,
-                    ref_c=self.ref_c_ifo_tel,
-                    ref_sb=self.ref_sb_ifo_tel,
-                    tm_c=self.tm_c_ifo_tel,
-                    a=self.sci_c_ifo_tel,
-                    b=self.ref_c_ifo_tel,
-                    mpr=self.mpr_tel,
-                    ppr=self.ppr_tel,
-                    fsample=self.fsample_tel,
-                    time=self.time_stamp_tel,
-                )
-
-                return m
-            else:
-                raise ValueError("telemetry_total mode is only surpported for downsampled data.")
-
-        elif mode == "telemetry_detrended":
-            if self.detrend_order is None:
-                raise ValueError("detrend not simulated.")
-            else:
-                if self.telemetry_downsample:
-                    m = dict(
-                        sci_c=self.sci_c_ifo_tel_det,
-                        sci_sb=self.sci_sb_ifo_tel_det,
-                        ref_c=self.ref_c_ifo_tel_det,
-                        ref_sb=self.ref_sb_ifo_tel_det,
-                        tm_c=self.tm_c_ifo_tel_det,
-                        a=self.sci_c_ifo_tel,
-                        b=self.ref_c_ifo_tel,
-                        mpr=self.mpr_tel,
-                        ppr=self.ppr_tel,
-                        fsample=self.fsample_tel,
-                        time=self.time_stamp_tel,
-                    )
-
-                    return m
-                else:
-                    raise ValueError("telemetry_detrended mode is only surpported for downsampled data.")
-
-        else:
-            raise ValueError("mode not supported.")
-
-    def clean(self):
-        self.BasicNoise = None
-        self.sci_c_ifo = None
-        self.sci_sb_ifo = None
-        self.ref_c_ifo = None
-        self.ref_sb_ifo = None
-        self.tm_c_ifo = None
-        self.sci_c_ifo_tel = None
-        self.sci_sb_ifo_tel = None
-        self.ref_c_ifo_tel = None
-        self.ref_sb_ifo_tel = None
-        self.tm_c_ifo_tel = None
-        self.sci_c_ifo_tel_det = None
-        self.sci_sb_ifo_tel_det = None
-        self.ref_c_ifo_tel_det = None
-        self.ref_sb_ifo_tel_det = None
-        self.tm_c_ifo_tel_det = None
-        self.sci_c_ifo_det = None
-        self.sci_sb_ifo_det = None
-        self.ref_c_ifo_det = None
-        self.ref_sb_ifo_det = None
-        self.tm_c_ifo_det = None
-        logger.info("Memory released.")
-
-    def ListMembers(self):
-        for name, value in vars(self).items():
-            print("%s=%s" % (name, value))
-
-
-# Convert ifo measurements from proper times to tcb
-def TPStoTCB(measurement, orbit_class, order=31, freq_unit=True, pool=None):
-    m_tcb = {}
-    m_tcb["time"] = measurement["time"]  # tcb is set to to the same uniform grid as proper time
-    m_tcb["fsample"] = measurement["fsample"]
-    m_tcb["ltt"] = assign_function_for_MOSAs(
-        functions=orbit_class.LTTfunctions(),
-        proper_time=m_tcb["time"],
-    )
-    tps_wrt_tcb = assign_function_for_SCs(
-        functions=orbit_class.TPSwrtTCBfunctions,
-        proper_time=m_tcb["time"],
-    )
-    d_args = dict(fsample=m_tcb["fsample"], delay=-tps_wrt_tcb.toMOSA(), order=order)
-    if freq_unit is True:
-        dtps_wrt_tcb = {}
-        for key in SC_labels:
-            dtps_wrt_tcb[key] = ((orbit_class.TPSinTCBfunctions[key]).derivative())(m_tcb["time"][key])
-        dtps_wrt_tcb = SCDict(dtps_wrt_tcb).toMOSA()
-        for key in ["sci_c", "sci_sb", "ref_c", "ref_sb", "tm_c", "a", "b"]:
-            m_tcb[key] = (measurement[key].timedelay(**d_args, pool=pool)) * dtps_wrt_tcb
-    else:
-        for key in ["sci_c", "sci_sb", "ref_c", "ref_sb", "tm_c", "a", "b"]:
-            m_tcb[key] = measurement[key].timedelay(**d_args, pool=pool)
-    return m_tcb
+import logging
+
+# to mute the warnings of lal
+import warnings
+
+warnings.filterwarnings("ignore", "Wswiglal-redir-stdio")
+import lal
+import matplotlib.pyplot as plt
+import numpy as np
+
+from Triangle.Constants import *
+from Triangle.Data import *
+from Triangle.FFTTools import *
+from Triangle.GW import *
+from Triangle.Noise import *
+from Triangle.Offset import *
+from Triangle.Orbit import *
+from Triangle.Plot import *
+
+logger = logging.getLogger(__name__)
+
+
+class Interferometers:
+    r"""
+    Initialize the Interferometer simulation.
+    Parameters:
+        fsample (int): Sampling frequency in Hz. Default is 4.
+        size (int): Size of the data. Default is 40000.
+        t0 (float): Start time of the simulation. Default is 0.
+        time_frame (str): Time frame for the simulation, either 'ProperTime' or 'ClockTime'. Default is 'ProperTime'.
+        garbage_time1 (float): Initial garbage time. Default is 0.
+        garbage_time2 (float): Final garbage time. Default is 0.
+        telemetry_downsample (int or None): Downsampling factor for telemetry. Default is None.
+        aafilter_coef (list): Anti-aliasing filter coefficients for downsampling. Default is [240, 1.1, 2.9].
+        detrend_order (int or None): Order of the detrending polynomial. Default is None.
+        acc_noise (bool): Flag to include accelerometer noise. Default is True.
+        ro_noise (bool): Flag to include readout noise. Default is True.
+        laser_noise (bool): Flag to include laser noise. Default is True.
+        ob_noise (bool): Flag to include optical bench noise. Default is True.
+        clock_noise (bool): Flag to include clock noise. Default is True.
+        bl_noise (bool): Flag to include baseline noise. Default is True.
+        ranging_noise (bool): Flag to include ranging noise. Default is True.
+        op_noise (bool): Flag to include optical path noise. Default is True.
+        modulation_noise (bool): Flag to include modulation noise. Default is True.
+        noise_class (object or None): Class for noise settings. Default is None.
+        offset_class (object or None): Class for offset settings. Default is None.
+        orbit_class (object or None): Class for orbit settings. Default is None.
+        gw_class (object or None): Class for gravitational wave settings. Default is None.
+        modulation_freqs (dict or None): Dictionary of modulation frequencies. Default is None.
+        fplan (dict or None): Frequency plan settings. Default is None.
+        order (int): Interpolation order. Default is 31.
+        pool (object or None): Multiprocessing pool. Default is None.
+        clean_memory (bool): Flag to clean memory after simulation. Default is True.
+    """
+
+    def __init__(
+        self,
+        # size of data
+        fsample=4,
+        size=40000,
+        # the start time of simulation
+        t0=0,
+        time_frame="ProperTime",
+        garbage_time1=0.0,
+        garbage_time2=0.0,
+        telemetry_downsample=None,
+        aafilter_coef=[240, 1.1, 2.9],  # downsampling filter used for 16Hz -> 4Hz
+        detrend_order=None,
+        # noise flags
+        acc_noise=True,
+        ro_noise=True,
+        laser_noise=True,
+        ob_noise=True,
+        clock_noise=True,
+        bl_noise=True,
+        ranging_noise=True,
+        op_noise=True,
+        modulation_noise=True,
+        # noise, offset, orbit settings
+        noise_class=None,
+        offset_class=None,
+        orbit_class=None,
+        gw_class=None,
+        # modulation freqs
+        modulation_freqs=modulation_freqs,
+        # fplan setting
+        fplan=fplan,
+        # interpolation order
+        order=31,
+        # multiprocessing
+        pool=None,
+        # clean memory flag
+        clean_memory=True,
+    ):
+        # basic settings
+        self.fsample = fsample
+        self.size = size
+        logger.info("Simulating data with sampling frequency " + str(self.fsample) + " Hz.")
+        logger.info("size = " + str(size))
+
+        self.garbage_time1 = garbage_time1
+        self.garbage_time2 = garbage_time2
+        self.telemetry_downsample = telemetry_downsample
+        self.aafilter_coef = aafilter_coef
+        self.detrend_order = detrend_order
+        self.order = order
+        self.pool = pool
+        self.modulation_freqs = MOSADict(modulation_freqs)
+
+        if fplan is None:
+            self.fplan_flag = False
+        elif isinstance(fplan, dict) or isinstance(fplan, MOSADict):
+            self.fplan_flag = True
+            self.fplan = fplan
+            logger.info("Set frequency plan.")
+        else:
+            raise ValueError("fplan should be None or dictionary.")
+
+        # allocate times
+        self.t0 = t0
+        self.proper_time = None
+        self.total_clock_deviation = None
+        self.total_clock_freq_deviation = None
+        self.proper_wrt_measured_time = None
+        if time_frame in ["ClockTime", "ProperTime"]:
+            self.time_frame = time_frame
+        else:
+            raise NotImplementedError("time frame not implemented.")
+        logger.info("time frame is " + self.time_frame)
+
+        # allocate offsets
+        self.offset_class = offset_class
+        self.clock_offset = None
+        self.clock_freq_offset = None
+        self.laser_offset = None  # the carrier laser offset, capital O term, or \nu^o_c
+        self.laser_offset_sb = None  # the modulated laser offset, \nu^o_sb
+
+        # allocate noises
+        # the units of noise asds should be [ffd]
+        self.noise_class = noise_class
+        self.acc_noise_flag = acc_noise
+        self.ro_noise_flag = ro_noise
+        self.laser_noise_flag = laser_noise
+        self.ob_noise_flag = ob_noise
+        self.clock_noise_flag = clock_noise
+        self.bl_noise_flag = bl_noise
+        self.ranging_noise_flag = ranging_noise
+        self.op_noise_flag = op_noise
+        self.modulation_noise_flag = modulation_noise
+        self.BasicNoise = {}
+        if acc_noise:
+            self.BasicNoise["acc_noise"] = None
+        if ro_noise:
+            self.BasicNoise["ro_sci_c_noise"] = None
+            self.BasicNoise["ro_sci_sb_noise"] = None
+            self.BasicNoise["ro_ref_c_noise"] = None
+            self.BasicNoise["ro_ref_sb_noise"] = None
+            self.BasicNoise["ro_tm_c_noise"] = None
+        if laser_noise:
+            self.BasicNoise["laser_noise"] = None
+        if ob_noise:
+            self.BasicNoise["ob_noise"] = None
+        if clock_noise:
+            self.BasicNoise["clock_noise"] = None
+        if bl_noise:
+            self.BasicNoise["bl_noise"] = None
+        if ranging_noise:
+            self.BasicNoise["ranging_noise"] = None
+        if op_noise:
+            self.BasicNoise["op_sci_local_noise"] = None
+            self.BasicNoise["op_sci_distant_noise"] = None
+            self.BasicNoise["op_ref_local_noise"] = None
+            self.BasicNoise["op_ref_adjacent_noise"] = None
+            self.BasicNoise["op_tm_local_noise"] = None
+            self.BasicNoise["op_tm_adjacent_noise"] = None
+        if modulation_noise:
+            self.BasicNoise["modulation_noise"] = None
+        logger.info("Noise types:")
+        for key in self.BasicNoise.keys():
+            logger.info("\t" + key)
+
+        # set GW
+        if gw_class is None:
+            logger.info("No GW signal.")
+            self.gw_flag = False
+        else:
+            logger.info("The simulation contains GW signal.")
+            self.gw_class = gw_class
+            self.gw_flag = True
+
+        # allocate delays
+        self.orbit_class = orbit_class
+        self.ppr = None
+        self.dppr = None
+        self.mpr = None
+
+        # allocate ifo measurements
+        self.sci_c_ifo = dict(offset=None, fluctuation=None, total=None)
+        self.sci_sb_ifo = dict(offset=None, fluctuation=None, total=None)
+        self.ref_c_ifo = dict(offset=None, fluctuation=None, total=None)
+        self.ref_sb_ifo = dict(offset=None, fluctuation=None, total=None)
+        self.tm_c_ifo = dict(offset=None, fluctuation=None, total=None)
+        #         self.tm_sb_ifo = dict(offset=None, fluctuation=None, total=None)
+
+        # set clean memory flag
+        self.clean_memory = clean_memory
+
+    def SimulateProperTimes(self):
+        """
+        Simulates the proper times for the spacecraft (SC) in the interferometer.
+        This method generates uniform and universal proper times for all spacecraft
+        and stores them in a dictionary. It also calculates the TCB (Barycentric Coordinate Time)
+        with respect to the proper times, which is used to calculate gravitational wave (GW) responses.
+        Attributes:
+            proper_time (SCDict): A dictionary containing the proper times for each spacecraft.
+            tcb_time (dict): A dictionary containing the TCB times for each spacecraft.
+        Logs:
+            Logs the start and completion of the proper time generation process.
+        """
+        logger.info("Generating proper times.")
+
+        # Proper times are set to be uniform and universal for all SCs
+        time = np.arange(self.size) / self.fsample + self.t0
+
+        self.proper_time = {}
+        for label in SC_labels:
+            self.proper_time[label] = time
+        self.proper_time = SCDict(self.proper_time)
+
+        # get tcb wrt proper times, used to calculate GW responses
+        self.tcb_time = assign_function_for_SCs(functions=self.orbit_class.TCBinTPSfunctions, proper_time=self.proper_time)
+
+        logger.info("Proper time generated.")
+
+    def SimulateProperRanges(self):
+        """
+        Simulates the proper ranges for the interferometer.
+
+        This method generates the proper delays using the unperturbed proper
+        time delays (ppr) and their derivatives (dppr). These values are
+        assumed to be already converted to the proper times of the spacecraft (SCs).
+
+        The method performs the following steps:
+        1. Logs the start of proper delay generation.
+        2. Assigns the proper time delays (ppr) using the orbit class's PPR functions.
+        3. Assigns the derivative of proper time delays (dppr) using the orbit class's DPPR functions.
+        4. Copies the proper time delays (ppr) to the member variable `mpr`.
+        5. Logs the completion of proper delay generation.
+
+        The generated delays are stored in the instance variables `ppr`, `dppr`, and `mpr`.
+
+        Returns:
+            None
+        """
+        # Delays are performed using the unperturbed ppr i.e. d^o(\tau)
+        # these values are assumed to be already converted to the proper times of SCs
+        logger.info("Generating proper delays.")
+        self.ppr = assign_function_for_MOSAs(functions=self.orbit_class.PPRfunctions(), proper_time=self.proper_time)
+        self.dppr = assign_function_for_MOSAs(functions=self.orbit_class.DPPRfunctions(), proper_time=self.proper_time)
+        self.mpr = self.ppr.copy()
+        logger.info("Proper delays generated.")
+
+    def SimulateBasicNoise(self):
+        """
+        noises are generated and converted to the units used in the measurement equations.
+        NOTE: the unit of noise asds should be ffd
+        """
+        logger.info("Generating basic instrumental noises.")
+
+        if self.acc_noise_flag:
+            self.BasicNoise["acc_noise"] = assign_noise_for_MOSAs(self.noise_class.PSD_ACC, fsample=self.fsample, size=self.size)
+
+        if self.ro_noise_flag:
+            # readout noises are converted to freq unit
+            self.BasicNoise["ro_sci_c_noise"] = (
+                assign_noise_for_MOSAs(
+                    lambda f: self.noise_class.PSD_RO(f, sro=SRO_SCI_C_nominal),
+                    fsample=self.fsample,
+                    size=self.size,
+                )
+                * F_LASER
+            )
+            self.BasicNoise["ro_sci_sb_noise"] = (
+                assign_noise_for_MOSAs(
+                    lambda f: self.noise_class.PSD_RO(f, sro=SRO_SCI_SB_nominal),
+                    fsample=self.fsample,
+                    size=self.size,
+                )
+                * F_LASER
+            )
+            if SRO_REF_C_nominal == 0.0:
+                self.BasicNoise["ro_ref_c_noise"] = assign_noise_for_MOSAs(np.zeros(self.size), self.fsample, self.size)
+            else:
+                self.BasicNoise["ro_ref_c_noise"] = (
+                    assign_noise_for_MOSAs(
+                        lambda f: self.noise_class.PSD_RO(f, sro=SRO_REF_C_nominal),
+                        fsample=self.fsample,
+                        size=self.size,
+                    )
+                    * F_LASER
+                )
+            if SRO_REF_SB_nominal == 0.0:
+                self.BasicNoise["ro_ref_sb_noise"] = assign_noise_for_MOSAs(np.zeros(self.size), self.fsample, self.size)
+            else:
+                self.BasicNoise["ro_ref_sb_noise"] = (
+                    assign_noise_for_MOSAs(
+                        lambda f: self.noise_class.PSD_RO(f, sro=SRO_REF_SB_nominal),
+                        fsample=self.fsample,
+                        size=self.size,
+                    )
+                    * F_LASER
+                )
+            if SRO_TM_C_nominal == 0.0:
+                self.BasicNoise["ro_tm_c_noise"] = assign_noise_for_MOSAs(np.zeros(self.size), self.fsample, self.size)
+            else:
+                self.BasicNoise["ro_tm_c_noise"] = (
+                    assign_noise_for_MOSAs(
+                        lambda f: self.noise_class.PSD_RO(f, sro=SRO_TM_C_nominal),
+                        fsample=self.fsample,
+                        size=self.size,
+                    )
+                    * F_LASER
+                )
+
+        ############# NOTE: laser noises will be re-calculated for locked lasers #############
+        # set laser noise = 0 to create an interface, even laser_noise_flag is false
+        if self.fplan_flag:
+            self.BasicNoise["laser_noise"] = assign_noise_for_MOSAs(np.zeros(self.size), self.fsample, self.size)
+        if self.laser_noise_flag:
+            self.BasicNoise["laser_noise"] = assign_noise_for_MOSAs(self.noise_class.PSD_LASER, fsample=self.fsample, size=self.size)
+            self.BasicNoise["laser_noise"] *= F_LASER  # convert to freq
+
+        if self.ob_noise_flag:
+            self.BasicNoise["ob_noise"] = assign_noise_for_MOSAs(self.noise_class.PSD_OB, fsample=self.fsample, size=self.size)
+
+        if self.clock_noise_flag:
+            self.BasicNoise["clock_noise"] = assign_noise_for_SCs(self.noise_class.PSD_CLOCK, fsample=self.fsample, size=self.size)
+
+        if self.bl_noise_flag:
+            self.BasicNoise["bl_noise"] = assign_noise_for_MOSAs(self.noise_class.PSD_BL, fsample=self.fsample, size=self.size)
+
+        if self.ranging_noise_flag:
+            R_in_s = lambda f: self.noise_class.PSD_R(f) / (2.0 * np.pi * f) ** 2
+            self.BasicNoise["ranging_noise"] = assign_noise_for_MOSAs(R_in_s, fsample=self.fsample, size=self.size)
+
+        if self.op_noise_flag:
+            if SOP_OTHER_nominal == 0.0:
+                self.BasicNoise["op_sci_local_noise"] = assign_noise_for_MOSAs(np.zeros(self.size), self.fsample, self.size)
+            else:
+                self.BasicNoise["op_sci_local_noise"] = assign_noise_for_MOSAs(
+                    lambda f: self.noise_class.PSD_OP(f, sop=SOP_OTHER_nominal),
+                    fsample=self.fsample,
+                    size=self.size,
+                )
+            if SOP_OTHER_nominal == 0.0:
+                self.BasicNoise["op_sci_distant_noise"] = assign_noise_for_MOSAs(np.zeros(self.size), self.fsample, self.size)
+            else:
+                self.BasicNoise["op_sci_distant_noise"] = assign_noise_for_MOSAs(
+                    lambda f: self.noise_class.PSD_OP(f, sop=SOP_OTHER_nominal),
+                    fsample=self.fsample,
+                    size=self.size,
+                )
+            if SOP_REF_LOCAL_nominal == 0.0:
+                self.BasicNoise["op_ref_local_noise"] = assign_noise_for_MOSAs(np.zeros(self.size), self.fsample, self.size)
+            else:
+                self.BasicNoise["op_ref_local_noise"] = assign_noise_for_MOSAs(
+                    lambda f: self.noise_class.PSD_OP(f, sop=SOP_REF_LOCAL_nominal),
+                    fsample=self.fsample,
+                    size=self.size,
+                )
+            if SOP_OTHER_nominal == 0.0:
+                self.BasicNoise["op_ref_adjacent_noise"] = assign_noise_for_MOSAs(np.zeros(self.size), self.fsample, self.size)
+            else:
+                self.BasicNoise["op_ref_adjacent_noise"] = assign_noise_for_MOSAs(
+                    lambda f: self.noise_class.PSD_OP(f, sop=SOP_OTHER_nominal),
+                    fsample=self.fsample,
+                    size=self.size,
+                )
+            if SOP_TM_LOCAL_nominal == 0.0:
+                self.BasicNoise["op_tm_local_noise"] = assign_noise_for_MOSAs(np.zeros(self.size), self.fsample, self.size)
+            else:
+                self.BasicNoise["op_tm_local_noise"] = assign_noise_for_MOSAs(
+                    lambda f: self.noise_class.PSD_OP(f, sop=SOP_TM_LOCAL_nominal),
+                    fsample=self.fsample,
+                    size=self.size,
+                )
+            if SOP_OTHER_nominal == 0.0:
+                self.BasicNoise["op_tm_adjacent_noise"] = assign_noise_for_MOSAs(np.zeros(self.size), self.fsample, self.size)
+            else:
+                self.BasicNoise["op_tm_adjacent_noise"] = assign_noise_for_MOSAs(
+                    lambda f: self.noise_class.PSD_OP(f, sop=SOP_OTHER_nominal),
+                    fsample=self.fsample,
+                    size=self.size,
+                )
+
+        if self.modulation_noise_flag:
+            mnoise = {}
+            for key in left_MOSA_labels:
+                noise_generator = GeneralNoise(array_or_psd=(lambda f: self.noise_class.PSD_M(f, sm=SM_LEFT_nominal)))
+                mnoise[key] = noise_generator(fsample=self.fsample, size=self.size)
+            for key in right_MOSA_labels:
+                noise_generator = GeneralNoise(array_or_psd=(lambda f: self.noise_class.PSD_M(f, sm=SM_RIGHT_nominal)))
+                mnoise[key] = noise_generator(fsample=self.fsample, size=self.size)
+            self.BasicNoise["modulation_noise"] = MOSADict(mnoise)
+
+        logger.info("Basic instrumental noises generated.")
+
+    def CleanBasicNoise(self, noise_type):
+        """
+        Cleans the specified basic noise type by reassigning it with zero noise.
+
+        Parameters:
+        noise_type (str): The type of noise to be cleaned. Must be a key in self.BasicNoise.
+
+        Raises:
+        ValueError: If the specified noise_type is not found in self.BasicNoise.
+
+        Logs:
+        Info: Logs a message indicating that the specified noise type has been cleaned.
+        """
+        if noise_type not in self.BasicNoise.keys():
+            raise ValueError("noise type" + noise_type + "not simulated.")
+        else:
+            self.BasicNoise[noise_type] = assign_noise_for_MOSAs(np.zeros(self.size), self.fsample, self.size)
+            logger.info("Noise type " + noise_type + " cleaned.")
+
+    def SimulateGW(self):
+        r"""
+        the calculation of GW response is conducted in TCB
+        \dot{H}_{ij} = -y_{ij} where H is the variation rate of optical path and y is the ffd
+        self.gw = \dot{H}_{ij}
+        """
+        if isinstance(self.gw_class, list):
+            NGW = len(self.gw_class)
+            logger.info(str(NGW) + " GW signals will be generated.")
+            if self.pool is None:
+                self.gw = assign_const_for_MOSAs(0.0)
+                for i in range(NGW):
+                    self.gw += -self.gw_class[i].CalculateResponse(self.tcb_time)
+            else:
+                tmp = self.pool.map(GWParallelGenerator(self.tcb_time), self.gw_class)
+                tmp = np.array(tmp)
+                self.gw = -np.sum(tmp, axis=0)
+        else:
+            self.gw = -self.gw_class.CalculateResponse(self.tcb_time)
+        logger.info("GW responses generated.")
+
+    def SimulateClocks(self):
+        """
+        Simulates the clock offsets and deviations for the spacecraft.
+        This method generates the clock offsets and frequency offsets for the spacecraft
+        using the provided offset class. It also calculates the total clock deviations
+        (clock times with respect to proper times) by considering both the offsets and
+        any additional clock noise if the clock noise flag is set.
+        Attributes:
+            clock_offset (dict): The clock offsets for the spacecraft.
+            clock_freq_offset (dict): The clock frequency offsets for the spacecraft.
+            total_clock_deviation (dict): The total clock deviations including offsets and noise.
+            total_clock_freq_deviation (dict): The total clock frequency deviations including offsets and noise.
+        Raises:
+            None
+        Logs:
+            Info: 'Generating clock offsets.'
+            Info: 'Clock offsets generated.'
+        """
+        logger.info("Generating clock offsets.")
+        # clock offsets
+        self.clock_offset = assign_function_for_SCs(functions=self.offset_class.ClockOffsets(), proper_time=self.proper_time)
+        self.clock_freq_offset = assign_function_for_SCs(functions=self.offset_class.ClockFreqOffsets(), proper_time=self.proper_time)
+        logger.info("Clock offsets generated.")
+
+        # total clock deviations (clock times wrt proper times)
+        # 1. offset
+        self.total_clock_deviation = self.clock_offset.copy()
+        self.total_clock_freq_deviation = self.clock_freq_offset.copy()
+        # 2. jitter
+        if self.clock_noise_flag:
+            self.total_clock_deviation += (self.BasicNoise["clock_noise"]).integrate(fsample=self.fsample)
+            self.total_clock_freq_deviation += self.BasicNoise["clock_noise"]
+
+    def SimulateSources(self):
+        # unlocked
+        logger.info("Generating unlocked sources.")
+        # 1. offsets
+        self.laser_offset = assign_function_for_MOSAs(functions=self.offset_class.LaserOffsets(), proper_time=self.proper_time)
+        # 2. fluctuations
+        # already generated.
+        logger.info("unlocked sources generated.")
+
+        # locked
+        # NOTE: Manipulate individual dict items rather than the dict class
+        if self.fplan_flag:
+            logger.info("Generating locked sources.")
+            # 0. set all the locked lasers to 0
+            key_primary = lock_order[0]
+            for key in MOSA_labels:
+                if key != key_primary:
+                    self.laser_offset[key] = np.zeros(self.size)
+                    if self.laser_noise_flag:
+                        self.BasicNoise["laser_noise"][key] = np.zeros(self.size)
+                    logger.debug("laser_" + str(key) + "removed.")
+            for key in lock_order:
+                if lock_topology[key] == "primary":
+                    logger.debug("primary laser " + str(key) + " passed.")
+                elif lock_topology[key] == "adjacent":
+                    # 1. offset
+                    key_ad = adjacent_MOSA_labels[key]
+                    self.laser_offset[key] = self.laser_offset[key_ad] - self.fplan[key] * (1.0 + self.clock_freq_offset[key[0]])
+                    # 2. fluctuation
+                    self.BasicNoise["laser_noise"][key] += self.BasicNoise["laser_noise"][key_ad]
+                    if self.clock_noise_flag:
+                        self.BasicNoise["laser_noise"][key] += -self.fplan[key] * self.BasicNoise["clock_noise"][key[0]]
+                    if self.bl_noise_flag:
+                        self.BasicNoise["laser_noise"][key] += -(F_LASER + self.laser_offset[key_ad]) * self.BasicNoise["bl_noise"][key]
+                    if self.op_noise_flag:
+                        self.BasicNoise["laser_noise"][key] += -(F_LASER + self.laser_offset[key_ad]) * self.BasicNoise["op_ref_adjacent_noise"][key] + (F_LASER + self.laser_offset[key]) * self.BasicNoise["op_ref_local_noise"][key]
+                    if self.ro_noise_flag:
+                        self.BasicNoise["laser_noise"][key] += self.BasicNoise["ro_ref_c_noise"][key]
+                    logger.debug("laser " + str(key) + " locked to adjacent.")
+                elif lock_topology[key] == "distant":
+                    # 1. offset
+                    key_ds = key[1] + key[0]
+                    delayed_distant = timeshift(
+                        self.laser_offset[key_ds],
+                        -self.ppr[key] * self.fsample,
+                        self.order,
+                    )
+                    doppler_delayed_distant = delayed_distant * (1.0 - self.dppr[key])
+                    self.laser_offset[key] = doppler_delayed_distant - F_LASER * self.dppr[key] - self.fplan[key] * (1.0 + self.clock_freq_offset[key[0]])
+                    # 2. fluctuation
+                    delayed_distant_ln = timeshift(
+                        self.BasicNoise["laser_noise"][key_ds],
+                        -self.ppr[key] * self.fsample,
+                        self.order,
+                    )
+                    doppler_delayed_distant_ln = delayed_distant_ln * (1.0 - self.dppr[key])
+                    self.BasicNoise["laser_noise"][key] += doppler_delayed_distant_ln
+                    if self.clock_noise_flag:
+                        self.BasicNoise["laser_noise"][key] += -self.fplan[key] * self.BasicNoise["clock_noise"][key[0]]
+                    if self.ob_noise_flag:
+                        delayed_distant_on = timeshift(
+                            self.BasicNoise["ob_noise"][key_ds],
+                            -self.ppr[key] * self.fsample,
+                            self.order,
+                        )
+                        doppler_delayed_distant_on = delayed_distant_on * (1.0 - self.dppr[key])
+                        self.BasicNoise["laser_noise"][key] += (F_LASER + delayed_distant) * (doppler_delayed_distant_on + self.BasicNoise["ob_noise"][key])
+                    if self.op_noise_flag:
+                        self.BasicNoise["laser_noise"][key] += -(F_LASER + delayed_distant) * self.BasicNoise["op_sci_distant_noise"][key] + (F_LASER + self.laser_offset[key]) * self.BasicNoise["op_sci_local_noise"][key]
+                    if self.ro_noise_flag:
+                        self.BasicNoise["laser_noise"][key] += self.BasicNoise["ro_sci_c_noise"][key]
+                    if self.gw_flag:
+                        self.BasicNoise["laser_noise"][key] += -(F_LASER + delayed_distant) * self.gw[key]
+                    logger.debug("laser " + str(key) + " locked to distant.")
+                else:
+                    raise ValueError("locking method not surpported.")
+            logger.info("Locked sources generated.")
+        # side band
+        self.laser_offset_sb = self.laser_offset + self.modulation_freqs * (1.0 + self.clock_freq_offset.toMOSA())
+
+    def SimulateOffsets(self):
+        logger.info("Generating offsets.")
+        # doppler delay args
+        dd_args = dict(fsample=self.fsample, delay=self.ppr, doppler=self.dppr, order=self.order)
+        # delay args
+        # d_args = dict(fsample=self.fsample, delay=self.ppr, order=self.order)
+
+        # sci_c
+        self.sci_c_ifo["offset"] = (self.laser_offset.reverse()).timedelay(**dd_args, pool=self.pool) - F_LASER * self.dppr - self.laser_offset
+        # sci_sb
+        # tmp = (self.modulation_freqs.reverse() * (1. + (self.clock_freq_offset.toMOSA()).reverse())).timedelay(**dd_args, pool=self.pool) - self.modulation_freqs * (1. + self.clock_freq_offset.toMOSA())
+        nu_m_ji = self.modulation_freqs.reverse()
+        nu_m_ij = self.modulation_freqs
+        tmp = (nu_m_ji - nu_m_ij) - nu_m_ji * self.dppr + ((self.clock_freq_offset.toMOSA()).reverse()).timedelay(**dd_args, pool=self.pool) * nu_m_ji - self.clock_freq_offset.toMOSA() * nu_m_ij
+        self.sci_sb_ifo["offset"] = self.sci_c_ifo["offset"] + tmp
+        tmp = None
+        # ref_c
+        self.ref_c_ifo["offset"] = self.laser_offset.adjacent() - self.laser_offset
+        # ref_sb
+        self.ref_sb_ifo["offset"] = self.ref_c_ifo["offset"] + (self.modulation_freqs.adjacent() - self.modulation_freqs) * (1.0 + self.clock_freq_offset.toMOSA())
+        # tm_c
+        self.tm_c_ifo["offset"] = self.ref_c_ifo["offset"].copy()
+
+        logger.info("Offsets generated.")
+
+    def SimulateFluctuations(self):
+        logger.info("Generating fluctuations.")
+        self.sci_c_ifo["fluctuation"] = assign_noise_for_MOSAs(arrays_or_psds=np.zeros(self.size), fsample=self.fsample, size=self.size)
+        self.sci_sb_ifo["fluctuation"] = assign_noise_for_MOSAs(arrays_or_psds=np.zeros(self.size), fsample=self.fsample, size=self.size)
+        self.ref_c_ifo["fluctuation"] = assign_noise_for_MOSAs(arrays_or_psds=np.zeros(self.size), fsample=self.fsample, size=self.size)
+        self.ref_sb_ifo["fluctuation"] = assign_noise_for_MOSAs(arrays_or_psds=np.zeros(self.size), fsample=self.fsample, size=self.size)
+        self.tm_c_ifo["fluctuation"] = assign_noise_for_MOSAs(arrays_or_psds=np.zeros(self.size), fsample=self.fsample, size=self.size)
+
+        # doppler delay args
+        dd_args = dict(fsample=self.fsample, delay=self.ppr, doppler=self.dppr, order=self.order)
+        # delay args
+        d_args = dict(fsample=self.fsample, delay=self.ppr, order=self.order)
+
+        # ############## NOTE: laser noise should be always calculated for fplan=True ####################
+        # laser noise
+        if self.laser_noise_flag or self.fplan_flag:
+            sci = (self.BasicNoise["laser_noise"].reverse()).timedelay(**dd_args, pool=self.pool) - self.BasicNoise["laser_noise"]
+            ref = self.BasicNoise["laser_noise"].adjacent() - self.BasicNoise["laser_noise"]
+            self.sci_c_ifo["fluctuation"] += sci
+            self.sci_sb_ifo["fluctuation"] += sci
+            self.ref_c_ifo["fluctuation"] += ref
+            self.ref_sb_ifo["fluctuation"] += ref
+            self.tm_c_ifo["fluctuation"] += ref
+            sci = None
+            ref = None
+            logger.debug("laser flutctuations generated.")
+            if self.clean_memory:
+                self.BasicNoise["laser_noise"] = None
+
+        # readout noise
+        if self.ro_noise_flag:
+            self.sci_c_ifo["fluctuation"] += self.BasicNoise["ro_sci_c_noise"]
+            self.sci_sb_ifo["fluctuation"] += self.BasicNoise["ro_sci_sb_noise"]
+            self.ref_c_ifo["fluctuation"] += self.BasicNoise["ro_ref_c_noise"]
+            self.ref_sb_ifo["fluctuation"] += self.BasicNoise["ro_ref_sb_noise"]
+            self.tm_c_ifo["fluctuation"] += self.BasicNoise["ro_tm_c_noise"]
+            logger.debug("readout flutctuations generated.")
+            if self.clean_memory:
+                self.BasicNoise["ro_sci_c_noise"] = None
+                self.BasicNoise["ro_sci_sb_noise"] = None
+                self.BasicNoise["ro_ref_c_noise"] = None
+                self.BasicNoise["ro_ref_sb_noise"] = None
+                self.BasicNoise["ro_tm_c_noise"] = None
+
+        # tm noise
+        if self.acc_noise_flag:
+            self.sci_c_ifo["fluctuation"] += 0.0
+            self.sci_sb_ifo["fluctuation"] += 0.0
+            self.ref_c_ifo["fluctuation"] += 0.0
+            self.ref_sb_ifo["fluctuation"] += 0.0
+            self.tm_c_ifo["fluctuation"] += (F_LASER + self.laser_offset) * (-2.0) * self.BasicNoise["acc_noise"]
+            logger.debug("tm flutctuations generated.")
+            if self.clean_memory:
+                self.BasicNoise["acc_noise"] = None
+
+        # ob noise
+        if self.ob_noise_flag:
+            displacement = (self.BasicNoise["ob_noise"].reverse()).timedelay(**dd_args, pool=self.pool) + self.BasicNoise["ob_noise"]
+            self.sci_c_ifo["fluctuation"] += (F_LASER + (self.laser_offset.reverse()).timedelay(**d_args, pool=self.pool)) * displacement
+            self.sci_sb_ifo["fluctuation"] += (F_LASER + (self.laser_offset_sb.reverse()).timedelay(**d_args, pool=self.pool)) * displacement
+            self.ref_c_ifo["fluctuation"] += 0.0
+            self.ref_sb_ifo["fluctuation"] += 0.0
+            self.tm_c_ifo["fluctuation"] += (F_LASER + self.laser_offset) * 2.0 * self.BasicNoise["ob_noise"]
+            displacement = None
+            logger.debug("ob flutctuations generated.")
+            if self.clean_memory:
+                self.BasicNoise["ob_noise"] = None
+
+        # bl noise
+        if self.bl_noise_flag:
+            bl_c = -(F_LASER + self.laser_offset.adjacent()) * self.BasicNoise["bl_noise"]
+            bl_sb = -(F_LASER + self.laser_offset_sb.adjacent()) * self.BasicNoise["bl_noise"]
+            self.sci_c_ifo["fluctuation"] += 0.0
+            self.sci_sb_ifo["fluctuation"] += 0.0
+            self.ref_c_ifo["fluctuation"] += bl_c
+            self.ref_sb_ifo["fluctuation"] += bl_sb
+            self.tm_c_ifo["fluctuation"] += bl_c
+            logger.debug("bl flutctuations generated.")
+            if self.clean_memory:
+                self.BasicNoise["bl_noise"] = None
+
+        # op_noise
+        if self.op_noise_flag:
+            self.sci_c_ifo["fluctuation"] += -(F_LASER + (self.laser_offset.reverse()).timedelay(**d_args, pool=self.pool)) * self.BasicNoise["op_sci_distant_noise"] + (F_LASER + self.laser_offset) * self.BasicNoise["op_sci_local_noise"]
+            self.sci_sb_ifo["fluctuation"] += -(F_LASER + (self.laser_offset_sb.reverse()).timedelay(**d_args, pool=self.pool)) * self.BasicNoise["op_sci_distant_noise"] + (F_LASER + self.laser_offset_sb) * self.BasicNoise["op_sci_local_noise"]
+            self.ref_c_ifo["fluctuation"] += -(F_LASER + self.laser_offset.adjacent()) * self.BasicNoise["op_ref_adjacent_noise"] + (F_LASER + self.laser_offset) * self.BasicNoise["op_ref_local_noise"]
+            self.ref_sb_ifo["fluctuation"] += -(F_LASER + self.laser_offset_sb.adjacent()) * self.BasicNoise["op_ref_adjacent_noise"] + (F_LASER + self.laser_offset_sb) * self.BasicNoise["op_ref_local_noise"]
+            self.tm_c_ifo["fluctuation"] += -(F_LASER + self.laser_offset.adjacent()) * self.BasicNoise["op_tm_adjacent_noise"] + (F_LASER + self.laser_offset) * self.BasicNoise["op_tm_local_noise"]
+            logger.debug("op flutctuations generated.")
+            if self.clean_memory:
+                self.BasicNoise["op_sci_distant_noise"] = None
+                self.BasicNoise["op_sci_local_noise"] = None
+                self.BasicNoise["op_ref_adjacent_noise"] = None
+                self.BasicNoise["op_ref_local_noise"] = None
+                self.BasicNoise["op_tm_adjacent_noise"] = None
+                self.BasicNoise["op_tm_local_noise"] = None
+
+        # clock noise modulation to the sidebands
+        if self.clock_noise_flag:
+            sideband_modulation = self.modulation_freqs * (self.BasicNoise["clock_noise"].toMOSA())
+            self.sci_sb_ifo["fluctuation"] += (sideband_modulation.reverse()).timedelay(**dd_args, pool=self.pool) - sideband_modulation
+            self.ref_sb_ifo["fluctuation"] += ((self.modulation_freqs).adjacent() - self.modulation_freqs) * (self.BasicNoise["clock_noise"].toMOSA())
+            sideband_modulation = None
+            logger.debug("sideband clock noise modulation generated.")
+
+        # modulation noise
+        if self.modulation_noise_flag:
+            sideband_modulation = self.modulation_freqs * self.BasicNoise["modulation_noise"]
+            self.sci_sb_ifo["fluctuation"] += (sideband_modulation.reverse()).timedelay(**dd_args, pool=self.pool) - sideband_modulation
+            self.ref_sb_ifo["fluctuation"] += sideband_modulation.adjacent() - sideband_modulation
+            sideband_modulation = None
+            logger.debug("sideband modulation fluctuations generated.")
+            if self.clean_memory:
+                self.BasicNoise["modulation_noise"] = None
+
+        # gw signal
+        if self.gw_flag:
+            self.sci_c_ifo["fluctuation"] += -(F_LASER + (self.laser_offset.reverse()).timedelay(**d_args, pool=self.pool)) * self.gw
+            self.sci_sb_ifo["fluctuation"] += -(F_LASER + (self.laser_offset_sb.reverse()).timedelay(**d_args, pool=self.pool)) * self.gw
+            logger.debug("GW fluctuations generated.")
+            if self.clean_memory:
+                self.gw = None
+
+        # add ranging noise to  mpr
+        if self.ranging_noise_flag:
+            self.mpr += self.BasicNoise["ranging_noise"]
+            logger.debug("PRN ranging fluctuations generated.")
+            if self.clean_memory:
+                self.BasicNoise["ranging_noise"] = False
+
+        # add clock deviation to mpr
+        self.mpr += self.total_clock_deviation.toMOSA() - ((self.total_clock_deviation.toMOSA()).reverse()).timedelay(**d_args, pool=self.pool)
+        logger.debug("mpr generated.")
+
+        logger.info("Flutctuations generated.")
+
+    def SimulateTotal(self):
+        self.sci_c_ifo["total"] = self.sci_c_ifo["fluctuation"] + self.sci_c_ifo["offset"]
+        self.sci_sb_ifo["total"] = self.sci_sb_ifo["fluctuation"] + self.sci_sb_ifo["offset"]
+        self.ref_c_ifo["total"] = self.ref_c_ifo["fluctuation"] + self.ref_c_ifo["offset"]
+        self.ref_sb_ifo["total"] = self.ref_sb_ifo["fluctuation"] + self.ref_sb_ifo["offset"]
+        self.tm_c_ifo["total"] = self.tm_c_ifo["fluctuation"] + self.tm_c_ifo["offset"]
+        logger.info("Total measurements constructed.")
+
+    def SimulateTimeShift(self):
+        """
+        total freq and the decomposed freqs are shifted to clock times separately:
+        1. total: time shift by the total clock deviations, clock noise is added by time shift
+        2. decomposed: add clock noise to fluctuation, and then shift offsets and fluctuations by the clock offsets
+        """
+        logger.info("Calculating time shift.")
+        # calculate proper times wrt clock times by iteration
+        dtau0 = self.total_clock_deviation.copy()
+        dtau1 = self.total_clock_deviation.timedelay(fsample=self.fsample, delay=dtau0, order=self.order, pool=self.pool)
+        dtau2 = self.total_clock_deviation.timedelay(fsample=self.fsample, delay=dtau1, order=self.order, pool=self.pool)
+        self.proper_wrt_measured_time = -dtau2
+
+        # shift interferometers, use total dot q for total freqs, use offset dot q for offsets and fluctuations
+        d_args = dict(fsample=self.fsample, delay=dtau2.toMOSA(), order=self.order)
+        clock_factor = (1.0 / (1.0 + self.total_clock_freq_deviation)).toMOSA()
+        clock_offset_factor = (1.0 / (1.0 + self.clock_freq_offset)).toMOSA()
+        # 1. shift total measurements with the total clock deviation
+        self.sci_c_ifo["total"] = (self.sci_c_ifo["total"] * clock_factor).timedelay(**d_args, pool=self.pool)
+        self.sci_sb_ifo["total"] = (self.sci_sb_ifo["total"] * clock_factor).timedelay(**d_args, pool=self.pool)
+        self.ref_c_ifo["total"] = (self.ref_c_ifo["total"] * clock_factor).timedelay(**d_args, pool=self.pool)
+        self.ref_sb_ifo["total"] = (self.ref_sb_ifo["total"] * clock_factor).timedelay(**d_args, pool=self.pool)
+        self.tm_c_ifo["total"] = (self.tm_c_ifo["total"] * clock_factor).timedelay(**d_args, pool=self.pool)
+        # 2. shift offsets and fluctuations with the clock offsets
+        # 1) add clock noise
+        if self.clock_noise_flag:
+            cfactor = self.BasicNoise["clock_noise"].toMOSA() / (1.0 + self.clock_freq_offset.toMOSA())
+            self.sci_c_ifo["fluctuation"] += -self.sci_c_ifo["offset"] * cfactor
+            self.sci_sb_ifo["fluctuation"] += -self.sci_sb_ifo["offset"] * cfactor
+            self.ref_c_ifo["fluctuation"] += -self.ref_c_ifo["offset"] * cfactor
+            self.ref_sb_ifo["fluctuation"] += -self.ref_sb_ifo["offset"] * cfactor
+            self.tm_c_ifo["fluctuation"] += -self.tm_c_ifo["offset"] * cfactor
+            cfactor = None
+            logger.debug("clock flutctuations generated.")
+        # 2) time shift
+        for key in ["offset", "fluctuation"]:
+            self.sci_c_ifo[key] = (self.sci_c_ifo[key] * clock_offset_factor).timedelay(**d_args, pool=self.pool)
+            self.sci_sb_ifo[key] = (self.sci_sb_ifo[key] * clock_offset_factor).timedelay(**d_args, pool=self.pool)
+            self.ref_c_ifo[key] = (self.ref_c_ifo[key] * clock_offset_factor).timedelay(**d_args, pool=self.pool)
+            self.ref_sb_ifo[key] = (self.ref_sb_ifo[key] * clock_offset_factor).timedelay(**d_args, pool=self.pool)
+            self.tm_c_ifo[key] = (self.tm_c_ifo[key] * clock_offset_factor).timedelay(**d_args, pool=self.pool)
+
+        # shift mpr
+        self.mpr = self.mpr.timedelay(**d_args, pool=self.pool)
+        self.ppr = self.ppr.timedelay(**d_args, pool=self.pool)
+        logger.info("Time frame shifted.")
+
+    def SimulateTelemetry(self):
+        logger.info("Downsampling to telemetry sampling frequency.")
+        downsample = round(self.telemetry_downsample)
+        # interferometers
+        self.sci_c_ifo_tel = (self.sci_c_ifo["total"]).downsampled(self.fsample, downsample, self.aafilter_coef)
+        self.sci_sb_ifo_tel = (self.sci_sb_ifo["total"]).downsampled(self.fsample, downsample, self.aafilter_coef)
+        self.ref_c_ifo_tel = (self.ref_c_ifo["total"]).downsampled(self.fsample, downsample, self.aafilter_coef)
+        self.ref_sb_ifo_tel = (self.ref_sb_ifo["total"]).downsampled(self.fsample, downsample, self.aafilter_coef)
+        self.tm_c_ifo_tel = (self.tm_c_ifo["total"]).downsampled(self.fsample, downsample, self.aafilter_coef)
+        # mpr
+        self.mpr_tel = (self.mpr).downsampled(self.fsample, downsample, self.aafilter_coef)
+        self.ppr_tel = (self.ppr).downsampled(self.fsample, downsample, self.aafilter_coef)
+        # time stamp
+        # if shifted to clock times, time_stamp represents on-board clock time
+        # otherwise, time_stamp represents spacecraft proper time
+        if not hasattr(self, "time_stamp"):
+            self.time_stamp = self.proper_time.copy()
+        time_stamp_tel = {}
+        for key in SC_labels:
+            time_stamp_tel[key] = self.time_stamp[key][::downsample]
+        self.time_stamp_tel = SCDict(time_stamp_tel)
+        # set telemetry fsample and size
+        self.fsample_tel = self.fsample / downsample
+        self.size_tel = len(self.sci_c_ifo_tel["12"])
+        logger.info("Measurements downsampled.")
+
+    def SimulateDropEdgePoints(self):
+        """
+        drop starting or/and ending points before detrending (both on board and telemetry data)
+        1. garbage points at the start may be caused by time delay (or shifting time frame)
+        2. garbage points at the end may be caused by shifting time frame
+        """
+        logger.info("Removing starting invalid points (" + str(self.garbage_time1) + " s) and ending invalid points (" + str(self.garbage_time2) + " s).")
+
+        # 1. on board measurements
+        drop_points1 = int(self.garbage_time1 * self.fsample)
+        drop_points2 = int(self.garbage_time2 * self.fsample)
+        # (1) interferometers
+        for key in ["total", "offset", "fluctuation"]:
+            self.sci_c_ifo[key] = (self.sci_c_ifo[key]).drop_edge_points(points1=drop_points1, points2=drop_points2)
+            self.sci_sb_ifo[key] = (self.sci_sb_ifo[key]).drop_edge_points(points1=drop_points1, points2=drop_points2)
+            self.ref_c_ifo[key] = (self.ref_c_ifo[key]).drop_edge_points(points1=drop_points1, points2=drop_points2)
+            self.ref_sb_ifo[key] = (self.ref_sb_ifo[key]).drop_edge_points(points1=drop_points1, points2=drop_points2)
+            self.tm_c_ifo[key] = (self.tm_c_ifo[key]).drop_edge_points(points1=drop_points1, points2=drop_points2)
+        # (2) mpr
+        self.mpr = self.mpr.drop_edge_points(points1=drop_points1, points2=drop_points2)
+        self.ppr = self.ppr.drop_edge_points(points1=drop_points1, points2=drop_points2)
+        # (3) time stamp
+        if not hasattr(self, "time_stamp"):
+            self.time_stamp = self.proper_time.copy()
+        self.time_stamp = self.time_stamp.drop_edge_points(points1=drop_points1, points2=drop_points2)
+        self.size = len(self.sci_c_ifo["total"]["12"])
+
+        # 2. telemetry measurements
+        if self.telemetry_downsample is not None:
+            drop_points1 = int(self.garbage_time1 * self.fsample_tel)
+            drop_points2 = int(self.garbage_time2 * self.fsample_tel)
+            # (1) interferometers
+            self.sci_c_ifo_tel = (self.sci_c_ifo_tel).drop_edge_points(points1=drop_points1, points2=drop_points2)
+            self.sci_sb_ifo_tel = (self.sci_sb_ifo_tel).drop_edge_points(points1=drop_points1, points2=drop_points2)
+            self.ref_c_ifo_tel = (self.ref_c_ifo_tel).drop_edge_points(points1=drop_points1, points2=drop_points2)
+            self.ref_sb_ifo_tel = (self.ref_sb_ifo_tel).drop_edge_points(points1=drop_points1, points2=drop_points2)
+            self.tm_c_ifo_tel = (self.tm_c_ifo_tel).drop_edge_points(points1=drop_points1, points2=drop_points2)
+            # (2) mpr
+            self.mpr_tel = self.mpr_tel.drop_edge_points(points1=drop_points1, points2=drop_points2)
+            self.ppr_tel = self.ppr_tel.drop_edge_points(points1=drop_points1, points2=drop_points2)
+            # (3) time stamp
+            self.time_stamp_tel = self.time_stamp_tel.drop_edge_points(points1=drop_points1, points2=drop_points2)
+            self.size_tel = len(self.sci_c_ifo_tel["12"])
+
+        logger.info("Invalid points removed.")
+
+    def SimulateDetrend(self):
+        """
+        This function simply detrend data with polynomials, only suitable for short-duration data (e.g. ~1 day).
+        NOTE: detrend must be done **after** removing the problematic points
+        """
+        logger.info("Detrending measurements.")
+        self.sci_c_ifo_det = (self.sci_c_ifo["total"]).detrended(order=self.detrend_order)
+        self.sci_sb_ifo_det = (self.sci_sb_ifo["total"]).detrended(order=self.detrend_order)
+        self.ref_c_ifo_det = (self.ref_c_ifo["total"]).detrended(order=self.detrend_order)
+        self.ref_sb_ifo_det = (self.ref_sb_ifo["total"]).detrended(order=self.detrend_order)
+        self.tm_c_ifo_det = (self.tm_c_ifo["total"]).detrended(order=self.detrend_order)
+        if self.telemetry_downsample is not None:
+            self.sci_c_ifo_tel_det = (self.sci_c_ifo_tel).detrended(order=self.detrend_order)
+            self.sci_sb_ifo_tel_det = (self.sci_sb_ifo_tel).detrended(order=self.detrend_order)
+            self.ref_c_ifo_tel_det = (self.ref_c_ifo_tel).detrended(order=self.detrend_order)
+            self.ref_sb_ifo_tel_det = (self.ref_sb_ifo_tel).detrended(order=self.detrend_order)
+            self.tm_c_ifo_tel_det = (self.tm_c_ifo_tel).detrended(order=self.detrend_order)
+        logger.info("Measurements detrended.")
+
+    def SimulateRangeAndClock(self):
+        self.SimulateProperTimes()
+        self.SimulateProperRanges()
+        self.SimulateClocks()
+
+    def SimulateMeasurements(self):
+        self.SimulateSources()
+        self.SimulateOffsets()
+        self.SimulateFluctuations()
+        self.SimulateTotal()
+        if self.time_frame == "ClockTime":
+            self.SimulateTimeShift()
+        elif self.time_frame == "ProperTime":
+            pass
+        # shift to TCB should be done on ground
+        else:
+            raise NotImplementedError("time frame not implemented.")
+        # downsample and telemetry
+        if self.telemetry_downsample is not None:
+            self.SimulateTelemetry()
+        # remove starting invalid points
+        self.SimulateDropEdgePoints()
+        # detrend telemetry data, leaving only fluctuations
+        if self.detrend_order is not None:
+            self.SimulateDetrend()
+        logger.info("Simulation completed.")
+
+        logger.info("Sampling frequency of data = " + str(self.fsample) + " Hz.")
+        logger.info("Data size = " + str(self.size))
+        if self.telemetry_downsample:
+            logger.info("Sampling frequency of telemetry data = " + str(self.fsample_tel) + " Hz.")
+            logger.info("telemetry data size = " + str(self.size_tel))
+
+    def SimulateInterferometers(self):
+        self.SimulateBasicNoise()
+        self.SimulateRangeAndClock()
+        if self.gw_flag:
+            self.SimulateGW()
+        self.SimulateMeasurements()
+
+    def OutputMeasurements(self, mode="decomposed"):
+        """
+        modes:
+            decomposed
+            total
+            detrended
+            telemetry_total
+            telemetry_detrended
+        """
+        if mode == "decomposed":
+            m = dict(
+                sci_c=self.sci_c_ifo["fluctuation"],
+                sci_sb=self.sci_sb_ifo["fluctuation"],
+                ref_c=self.ref_c_ifo["fluctuation"],
+                ref_sb=self.ref_sb_ifo["fluctuation"],
+                tm_c=self.tm_c_ifo["fluctuation"],
+                a=self.sci_c_ifo["offset"],
+                b=self.ref_c_ifo["offset"],
+                mpr=self.mpr,
+                ppr=self.ppr,
+                fsample=self.fsample,
+                time=self.time_stamp,
+            )
+            return m
+
+        elif mode == "total":
+            m = dict(
+                sci_c=self.sci_c_ifo["total"],
+                sci_sb=self.sci_sb_ifo["total"],
+                ref_c=self.ref_c_ifo["total"],
+                ref_sb=self.ref_sb_ifo["total"],
+                tm_c=self.tm_c_ifo["total"],
+                a=self.sci_c_ifo["offset"],
+                b=self.ref_c_ifo["offset"],
+                mpr=self.mpr,
+                ppr=self.ppr,
+                fsample=self.fsample,
+                time=self.time_stamp,
+            )
+            return m
+
+        elif mode == "detrended":
+            if self.detrend_order is None:
+                raise ValueError("detrend not simulated.")
+            else:
+                m = dict(
+                    sci_c=self.sci_c_ifo_det,
+                    sci_sb=self.sci_sb_ifo_det,
+                    ref_c=self.ref_c_ifo_det,
+                    ref_sb=self.ref_sb_ifo_det,
+                    tm_c=self.tm_c_ifo_det,
+                    a=self.sci_c_ifo["offset"],
+                    b=self.ref_c_ifo["offset"],
+                    mpr=self.mpr,
+                    ppr=self.ppr,
+                    fsample=self.fsample,
+                    time=self.time_stamp,
+                )
+                return m
+
+        elif mode == "telemetry_total":
+            if self.telemetry_downsample:
+                m = dict(
+                    sci_c=self.sci_c_ifo_tel,
+                    sci_sb=self.sci_sb_ifo_tel,
+                    ref_c=self.ref_c_ifo_tel,
+                    ref_sb=self.ref_sb_ifo_tel,
+                    tm_c=self.tm_c_ifo_tel,
+                    a=self.sci_c_ifo_tel,
+                    b=self.ref_c_ifo_tel,
+                    mpr=self.mpr_tel,
+                    ppr=self.ppr_tel,
+                    fsample=self.fsample_tel,
+                    time=self.time_stamp_tel,
+                )
+
+                return m
+            else:
+                raise ValueError("telemetry_total mode is only surpported for downsampled data.")
+
+        elif mode == "telemetry_detrended":
+            if self.detrend_order is None:
+                raise ValueError("detrend not simulated.")
+            else:
+                if self.telemetry_downsample:
+                    m = dict(
+                        sci_c=self.sci_c_ifo_tel_det,
+                        sci_sb=self.sci_sb_ifo_tel_det,
+                        ref_c=self.ref_c_ifo_tel_det,
+                        ref_sb=self.ref_sb_ifo_tel_det,
+                        tm_c=self.tm_c_ifo_tel_det,
+                        a=self.sci_c_ifo_tel,
+                        b=self.ref_c_ifo_tel,
+                        mpr=self.mpr_tel,
+                        ppr=self.ppr_tel,
+                        fsample=self.fsample_tel,
+                        time=self.time_stamp_tel,
+                    )
+
+                    return m
+                else:
+                    raise ValueError("telemetry_detrended mode is only surpported for downsampled data.")
+
+        else:
+            raise ValueError("mode not supported.")
+
+    def clean(self):
+        self.BasicNoise = None
+        self.sci_c_ifo = None
+        self.sci_sb_ifo = None
+        self.ref_c_ifo = None
+        self.ref_sb_ifo = None
+        self.tm_c_ifo = None
+        self.sci_c_ifo_tel = None
+        self.sci_sb_ifo_tel = None
+        self.ref_c_ifo_tel = None
+        self.ref_sb_ifo_tel = None
+        self.tm_c_ifo_tel = None
+        self.sci_c_ifo_tel_det = None
+        self.sci_sb_ifo_tel_det = None
+        self.ref_c_ifo_tel_det = None
+        self.ref_sb_ifo_tel_det = None
+        self.tm_c_ifo_tel_det = None
+        self.sci_c_ifo_det = None
+        self.sci_sb_ifo_det = None
+        self.ref_c_ifo_det = None
+        self.ref_sb_ifo_det = None
+        self.tm_c_ifo_det = None
+        logger.info("Memory released.")
+
+    def ListMembers(self):
+        for name, value in vars(self).items():
+            print("%s=%s" % (name, value))
+
+
+# Convert ifo measurements from proper times to tcb
+def TPStoTCB(measurement, orbit_class, order=31, freq_unit=True, pool=None):
+    m_tcb = {}
+    m_tcb["time"] = measurement["time"]  # tcb is set to to the same uniform grid as proper time
+    m_tcb["fsample"] = measurement["fsample"]
+    m_tcb["ltt"] = assign_function_for_MOSAs(
+        functions=orbit_class.LTTfunctions(),
+        proper_time=m_tcb["time"],
+    )
+    tps_wrt_tcb = assign_function_for_SCs(
+        functions=orbit_class.TPSwrtTCBfunctions,
+        proper_time=m_tcb["time"],
+    )
+    d_args = dict(fsample=m_tcb["fsample"], delay=-tps_wrt_tcb.toMOSA(), order=order)
+    if freq_unit is True:
+        dtps_wrt_tcb = {}
+        for key in SC_labels:
+            dtps_wrt_tcb[key] = ((orbit_class.TPSinTCBfunctions[key]).derivative())(m_tcb["time"][key])
+        dtps_wrt_tcb = SCDict(dtps_wrt_tcb).toMOSA()
+        for key in ["sci_c", "sci_sb", "ref_c", "ref_sb", "tm_c", "a", "b"]:
+            m_tcb[key] = (measurement[key].timedelay(**d_args, pool=pool)) * dtps_wrt_tcb
+    else:
+        for key in ["sci_c", "sci_sb", "ref_c", "ref_sb", "tm_c", "a", "b"]:
+            m_tcb[key] = measurement[key].timedelay(**d_args, pool=pool)
+    return m_tcb